// 
// CSharpFormatter.cs
//  
// Author:
//       Mike Krüger <mkrueger@novell.com>
// 
// Copyright (c) 2009 Novell, Inc (http://www.novell.com)
// 
// Permission is hereby granted, free of charge, to any person obtaining a copy
// of this software and associated documentation files (the "Software"), to deal
// in the Software without restriction, including without limitation the rights
// to use, copy, modify, merge, publish, distribute, sublicense, and/or sell
// copies of the Software, and to permit persons to whom the Software is
// furnished to do so, subject to the following conditions:
// 
// The above copyright notice and this permission notice shall be included in
// all copies or substantial portions of the Software.
// 
// THE SOFTWARE IS PROVIDED "AS IS", WITHOUT WARRANTY OF ANY KIND, EXPRESS OR
// IMPLIED, INCLUDING BUT NOT LIMITED TO THE WARRANTIES OF MERCHANTABILITY,
// FITNESS FOR A PARTICULAR PURPOSE AND NONINFRINGEMENT. IN NO EVENT SHALL THE
// AUTHORS OR COPYRIGHT HOLDERS BE LIABLE FOR ANY CLAIM, DAMAGES OR OTHER
// LIABILITY, WHETHER IN AN ACTION OF CONTRACT, TORT OR OTHERWISE, ARISING FROM,
// OUT OF OR IN CONNECTION WITH THE SOFTWARE OR THE USE OR OTHER DEALINGS IN
// THE SOFTWARE.
using System;
using System.Collections.Generic;
using System.IO;
using System.Reflection;
using System.Text;

using ICSharpCode.OldNRefactory;
using ICSharpCode.OldNRefactory.Ast;
using ICSharpCode.OldNRefactory.PrettyPrinter;

using Mono.TextEditor;
using MonoDevelop.CSharp.Formatting;
using MonoDevelop.CSharp.Resolver;
using MonoDevelop.Ide.Gui.Content;
using MonoDevelop.Projects.Dom;
using MonoDevelop.Projects.Dom.Parser;
using MonoDevelop.Projects.Text;
using MonoDevelop.Projects.Policies;
using MonoDevelop.Ide;
using MonoDevelop.Refactoring;
using System.Linq;
using MonoDevelop.Ide.CodeFormatting;
using ICSharpCode.NRefactory;
using ICSharpCode.NRefactory.CSharp;

namespace MonoDevelop.CSharp.Formatting
{
	public class CSharpFormatter : AbstractAdvancedFormatter
	{
		static internal readonly string MimeType = "text/x-csharp";

		public override bool SupportsOnTheFlyFormatting { get { return true; } }

		public override bool SupportsCorrectingIndent { get { return true; } }

		public override void CorrectIndenting (PolicyContainer policyParent, IEnumerable<string> mimeTypeChain, 
			TextEditorData data, int line)
		{
			LineSegment lineSegment = data.Document.GetLine (line);
			if (lineSegment == null)
				return;

			var policy = policyParent.Get<CSharpFormattingPolicy> (mimeTypeChain);
			var tracker = new DocumentStateTracker<CSharpIndentEngine> (new CSharpIndentEngine (policy), data);
			tracker.UpdateEngine (lineSegment.Offset);
			for (int i = lineSegment.Offset; i < lineSegment.Offset + lineSegment.EditableLength; i++) {
				tracker.Engine.Push (data.Document.GetCharAt (i));
			}

			string curIndent = lineSegment.GetIndentation (data.Document);

			int nlwsp = curIndent.Length;
			if (!tracker.Engine.LineBeganInsideMultiLineComment || (nlwsp < lineSegment.Length && data.Document.GetCharAt (lineSegment.Offset + nlwsp) == '*')) {
				// Possibly replace the indent
				string newIndent = tracker.Engine.ThisLineIndent;
				if (newIndent != curIndent) 
					data.Replace (lineSegment.Offset, nlwsp, newIndent);
			}
			tracker.Dispose ();
		}

		public override void OnTheFlyFormat (PolicyContainer policyParent, IEnumerable<string> mimeTypeChain, 
			TextEditorData data, IType type, IMember member, ProjectDom dom, ICompilationUnit unit, DomLocation caretLocation)
		{
			//		OnTheFlyFormatter.Format (policyParent, mimeTypeChain, data, dom, caretLocation, true);
		}

		public override void OnTheFlyFormat (PolicyContainer policyParent, IEnumerable<string> mimeTypeChain, 
			TextEditorData data, int startOffset, int endOffset)
		{
			var parser = new CSharpParser ();
			var compilationUnit = parser.Parse (data);
<<<<<<< HEAD
			var policy = policyParent.Get<CSharpFormattingPolicy> (mimeTypeChain);
			var adapter = new TextEditorDataAdapter (data);
			
			var formattingVisitor = new ICSharpCode.NRefactory.CSharp.AstFormattingVisitor (policy.CreateOptions (), adapter);
=======
			bool hadErrors = parser.HasErrors;
			var policy = policyParent.Get<CSharpFormattingPolicy> (mimeTypeChain);
			var formattingVisitor = new AstFormattingVisitor (policy, data) {
				AutoAcceptChanges = false,
				HadErrors = hadErrors
			};
>>>>>>> e335bb9b
			compilationUnit.AcceptVisitor (formattingVisitor, null);
			
			
			var changes = new List<ICSharpCode.NRefactory.Change> ();

			changes.AddRange (formattingVisitor.Changes.
				Where (c => (startOffset <= c.Offset && c.Offset < endOffset)));

			adapter.AcceptChanges (changes);
		}

		public override string FormatText (PolicyContainer policyParent, IEnumerable<string> mimeTypeChain, string input, int startOffset, int endOffset)
		{
			var data = new TextEditorData ();
			data.Document.SuppressHighlightUpdate = true;
			data.Document.MimeType = mimeTypeChain.First ();
			data.Document.FileName = "toformat.cs";
			var textPolicy = policyParent.Get<TextStylePolicy> (mimeTypeChain);
			data.Options.TabsToSpaces = textPolicy.TabsToSpaces;
			data.Options.TabSize = textPolicy.TabWidth;
			data.Options.OverrideDocumentEolMarker = true;
			data.Options.DefaultEolMarker = textPolicy.GetEolMarker ();
			data.Text = input;

//			System.Console.WriteLine ("-----");
//			System.Console.WriteLine (data.Text.Replace (" ", ".").Replace ("\t", "->"));
//			System.Console.WriteLine ("-----");

			var parser = new CSharpParser ();
			var compilationUnit = parser.Parse (data);
			bool hadErrors = parser.HasErrors;
<<<<<<< HEAD
			if (hadErrors)
				return null;
			var policy = policyParent.Get<CSharpFormattingPolicy> (mimeTypeChain);
			var adapter = new TextEditorDataAdapter (data);
			var formattingVisitor = new ICSharpCode.NRefactory.CSharp.AstFormattingVisitor (policy.CreateOptions (), adapter);
=======
			if (hadErrors) {
//				foreach (var e in parser.ErrorReportPrinter.Errors)
//					Console.WriteLine (e.Message);
				return input.Substring (startOffset, Math.Max (0, Math.Min (endOffset, input.Length) - startOffset));
			}
			var policy = policyParent.Get<CSharpFormattingPolicy> (mimeTypeChain);

			var formattingVisitor = new AstFormattingVisitor (policy, data) {
				AutoAcceptChanges = false,
				HadErrors = hadErrors
			};
>>>>>>> e335bb9b
			compilationUnit.AcceptVisitor (formattingVisitor, null);
			
			
			var changes = new List<ICSharpCode.NRefactory.Change> ();

			changes.AddRange (formattingVisitor.Changes.
				Where (c => (startOffset <= c.Offset && c.Offset < endOffset)));
			
			adapter.AcceptChanges (changes);
			
			int end = endOffset;
			foreach (var c in changes) {
				end -= c.RemovedChars;
				if (c.InsertedText != null)
					end += c.InsertedText.Length;
			}
			
			/*			System.Console.WriteLine ("-----");
			System.Console.WriteLine (data.Text.Replace (" ", "^").Replace ("\t", "->"));
			System.Console.WriteLine ("-----");*/
			string result = data.GetTextBetween (startOffset, Math.Min (data.Length, end));
			data.Dispose ();
			return result;
		}
	}
}<|MERGE_RESOLUTION|>--- conflicted
+++ resolved
@@ -95,19 +95,13 @@
 		{
 			var parser = new CSharpParser ();
 			var compilationUnit = parser.Parse (data);
-<<<<<<< HEAD
+
 			var policy = policyParent.Get<CSharpFormattingPolicy> (mimeTypeChain);
 			var adapter = new TextEditorDataAdapter (data);
 			
-			var formattingVisitor = new ICSharpCode.NRefactory.CSharp.AstFormattingVisitor (policy.CreateOptions (), adapter);
-=======
-			bool hadErrors = parser.HasErrors;
-			var policy = policyParent.Get<CSharpFormattingPolicy> (mimeTypeChain);
-			var formattingVisitor = new AstFormattingVisitor (policy, data) {
-				AutoAcceptChanges = false,
-				HadErrors = hadErrors
+			var formattingVisitor = new ICSharpCode.NRefactory.CSharp.AstFormattingVisitor (policy.CreateOptions (), adapter) {
+				HadErrors =  parser.HasErrors
 			};
->>>>>>> e335bb9b
 			compilationUnit.AcceptVisitor (formattingVisitor, null);
 			
 			
@@ -139,25 +133,18 @@
 			var parser = new CSharpParser ();
 			var compilationUnit = parser.Parse (data);
 			bool hadErrors = parser.HasErrors;
-<<<<<<< HEAD
-			if (hadErrors)
-				return null;
-			var policy = policyParent.Get<CSharpFormattingPolicy> (mimeTypeChain);
-			var adapter = new TextEditorDataAdapter (data);
-			var formattingVisitor = new ICSharpCode.NRefactory.CSharp.AstFormattingVisitor (policy.CreateOptions (), adapter);
-=======
+			
 			if (hadErrors) {
 //				foreach (var e in parser.ErrorReportPrinter.Errors)
 //					Console.WriteLine (e.Message);
 				return input.Substring (startOffset, Math.Max (0, Math.Min (endOffset, input.Length) - startOffset));
 			}
 			var policy = policyParent.Get<CSharpFormattingPolicy> (mimeTypeChain);
-
-			var formattingVisitor = new AstFormattingVisitor (policy, data) {
-				AutoAcceptChanges = false,
+			var adapter = new TextEditorDataAdapter (data);
+			var formattingVisitor = new ICSharpCode.NRefactory.CSharp.AstFormattingVisitor (policy.CreateOptions (), adapter) {
 				HadErrors = hadErrors
 			};
->>>>>>> e335bb9b
+			
 			compilationUnit.AcceptVisitor (formattingVisitor, null);
 			
 			
