//
// CodeSegmentPreviewWindow.cs
//
// Author:
//   Mike Krüger <mkrueger@novell.com>
//
// Copyright (C) 2008 Novell, Inc (http://www.novell.com)
//
// Permission is hereby granted, free of charge, to any person obtaining
// a copy of this software and associated documentation files (the
// "Software"), to deal in the Software without restriction, including
// without limitation the rights to use, copy, modify, merge, publish,
// distribute, sublicense, and/or sell copies of the Software, and to
// permit persons to whom the Software is furnished to do so, subject to
// the following conditions:
// 
// The above copyright notice and this permission notice shall be
// included in all copies or substantial portions of the Software.
// 
// THE SOFTWARE IS PROVIDED "AS IS", WITHOUT WARRANTY OF ANY KIND,
// EXPRESS OR IMPLIED, INCLUDING BUT NOT LIMITED TO THE WARRANTIES OF
// MERCHANTABILITY, FITNESS FOR A PARTICULAR PURPOSE AND
// NONINFRINGEMENT. IN NO EVENT SHALL THE AUTHORS OR COPYRIGHT HOLDERS BE
// LIABLE FOR ANY CLAIM, DAMAGES OR OTHER LIABILITY, WHETHER IN AN ACTION
// OF CONTRACT, TORT OR OTHERWISE, ARISING FROM, OUT OF OR IN CONNECTION
// WITH THE SOFTWARE OR THE USE OR OTHER DEALINGS IN THE SOFTWARE.
//

using System;

using Gdk;
using Gtk;
using System.Collections.Generic;

namespace Mono.TextEditor
{
	public class CodeSegmentPreviewWindow : Gtk.Window
	{
		const int DefaultPreviewWindowWidth = 320;
		const int DefaultPreviewWindowHeight = 200;
		TextEditor editor;
		Pango.FontDescription fontDescription;
		Pango.Layout layout;
		Pango.Layout informLayout;
		
		public static string CodeSegmentPreviewInformString {
			get;
			set;
		}
		
		public bool HideCodeSegmentPreviewInformString {
			get;
			private set;
		}
		
		public bool IsEmptyText {
			get {
				return string.IsNullOrEmpty ((layout.Text ?? "").Trim ());
			}
		}

		public CodeSegmentPreviewWindow (TextEditor editor, bool hideCodeSegmentPreviewInformString, ISegment segment, bool removeIndent = true) : this(editor, hideCodeSegmentPreviewInformString, segment, DefaultPreviewWindowWidth, DefaultPreviewWindowHeight, removeIndent)
		{
		}
		
		public CodeSegmentPreviewWindow (TextEditor editor, bool hideCodeSegmentPreviewInformString, ISegment segment, int width, int height, bool removeIndent = true) : base (Gtk.WindowType.Popup)
		{
			this.HideCodeSegmentPreviewInformString = hideCodeSegmentPreviewInformString;
			this.editor = editor;
			this.AppPaintable = true;
			layout = PangoUtil.CreateLayout (this);
			informLayout = PangoUtil.CreateLayout (this);
			informLayout.SetText (CodeSegmentPreviewInformString);
			
			fontDescription = Pango.FontDescription.FromString (editor.Options.FontName);
			fontDescription.Size = (int)(fontDescription.Size * 0.8f);
			layout.FontDescription = fontDescription;
			layout.Ellipsize = Pango.EllipsizeMode.End;
			// setting a max size for the segment (40 lines should be enough), 
			// no need to markup thousands of lines for a preview window
			SetSegment (segment, removeIndent);
			CalculateSize (width);
		}
		
		const int maxLines = 40;
		
		public void SetSegment (ISegment segment, bool removeIndent)
		{
			int startLine = editor.Document.OffsetToLineNumber (segment.Offset);
			int endLine = editor.Document.OffsetToLineNumber (segment.EndOffset);
			
			bool pushedLineLimit = endLine - startLine > maxLines;
			if (pushedLineLimit)
				segment = new Segment (segment.Offset, editor.Document.GetLine (startLine + maxLines).Offset - segment.Offset);
			layout.Ellipsize = Pango.EllipsizeMode.End;
			layout.SetMarkup (editor.Document.SyntaxMode.GetMarkup (editor.Document,
			                                                        editor.Options,
			                                                        editor.ColorStyle,
			                                                        segment.Offset,
			                                                        segment.Length,
			                                                        removeIndent) + (pushedLineLimit ? Environment.NewLine + "..." : ""));
			QueueDraw ();
		}
		
		public int PreviewInformStringHeight {
			get; private set;
		}
		
		public void CalculateSize (int defaultWidth = -1)
		{
			int w, h;
			layout.GetPixelSize (out w, out h);
			
			if (!HideCodeSegmentPreviewInformString) {
				int w2, h2;
				informLayout.GetPixelSize (out w2, out h2); 
				PreviewInformStringHeight = h2;
				w = System.Math.Max (w, w2);
				h += h2;
			}
<<<<<<< HEAD
			
			if (defaultWidth > 0)
				w = defaultWidth;
			Gdk.Rectangle geometry = Screen.GetMonitorGeometry (Screen.GetMonitorAtWindow (editor.GdkWindow));
=======
			Gdk.Rectangle geometry = Screen.GetUsableMonitorGeometry (Screen.GetMonitorAtWindow (editor.GdkWindow));
>>>>>>> f36dd68c
			this.SetSizeRequest (System.Math.Max (1, System.Math.Min (w + 3, geometry.Width * 2 / 5)), 
			                     System.Math.Max (1, System.Math.Min (h + 3, geometry.Height * 2 / 5)));
		}
		
		protected override void OnDestroyed ()
		{
			layout = layout.Kill ();
			informLayout = informLayout.Kill ();
			fontDescription = fontDescription.Kill ();
			if (textGC != null) {
				textGC.Dispose ();
				textBgGC.Dispose ();
				foldGC.Dispose ();
				foldBgGC.Dispose ();
				textGC = textBgGC = foldGC = foldBgGC = null;
			}
			base.OnDestroyed ();
		}
		
		protected override bool OnKeyPressEvent (EventKey evnt)
		{
//			Console.WriteLine (evnt.Key);
			return base.OnKeyPressEvent (evnt);
		}
		
		Gdk.GC textGC, foldGC, textBgGC, foldBgGC;
		
		protected override bool OnExposeEvent (Gdk.EventExpose ev)
		{
			if (textGC == null) {
				textGC = editor.ColorStyle.Default.CreateFgGC (ev.Window);
				textBgGC = editor.ColorStyle.Default.CreateBgGC (ev.Window);
				foldGC = editor.ColorStyle.FoldLine.CreateFgGC (ev.Window);
				foldBgGC = editor.ColorStyle.FoldLine.CreateBgGC (ev.Window);
			}
			
			ev.Window.DrawRectangle (textBgGC, true, ev.Area);
			ev.Window.DrawLayout (textGC, 1, 1, layout);
			ev.Window.DrawRectangle (textBgGC, false, 1, 1, this.Allocation.Width - 3, this.Allocation.Height - 3);
			ev.Window.DrawRectangle (foldGC, false, 0, 0, this.Allocation.Width - 1, this.Allocation.Height - 1);
			
			if (!HideCodeSegmentPreviewInformString) {
				informLayout.SetText (CodeSegmentPreviewInformString);
				int w, h;
				informLayout.GetPixelSize (out w, out h); 
				PreviewInformStringHeight = h;
				ev.Window.DrawRectangle (foldBgGC, true, Allocation.Width - w - 3, Allocation.Height - h, w + 2, h - 1);
				ev.Window.DrawLayout (foldGC, Allocation.Width - w - 3, Allocation.Height - h, informLayout);
			}
			return true;
		}
	}
}<|MERGE_RESOLUTION|>--- conflicted
+++ resolved
@@ -118,14 +118,7 @@
 				w = System.Math.Max (w, w2);
 				h += h2;
 			}
-<<<<<<< HEAD
-			
-			if (defaultWidth > 0)
-				w = defaultWidth;
-			Gdk.Rectangle geometry = Screen.GetMonitorGeometry (Screen.GetMonitorAtWindow (editor.GdkWindow));
-=======
 			Gdk.Rectangle geometry = Screen.GetUsableMonitorGeometry (Screen.GetMonitorAtWindow (editor.GdkWindow));
->>>>>>> f36dd68c
 			this.SetSizeRequest (System.Math.Max (1, System.Math.Min (w + 3, geometry.Width * 2 / 5)), 
 			                     System.Math.Max (1, System.Math.Min (h + 3, geometry.Height * 2 / 5)));
 		}
