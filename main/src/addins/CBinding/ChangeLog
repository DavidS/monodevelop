--- conflicted
+++ resolved
@@ -1,9 +1,3 @@
-<<<<<<< HEAD
-2008-07-29  Mike Krüger <mkrueger@novell.com> 
-
-	* CLanguageBinding.cs, CppLanguageBinding.cs: Translated old code to
-	  new dom.
-=======
 2008-08-20  Michael Hutchinson <mhutchinson@novell.com> 
 
 	* CBinding.addin.xml, ProjectPad/ProjectResourcesExtension.cs,
@@ -11,7 +5,11 @@
 	  Resources are now shown in the solution tree like any other files.
 	  For a detailed explanation see "Bug 381430 - [PATCH] Display
 	  resource files in main project tree".
->>>>>>> 385de6af
+
+2008-07-29  Mike Krüger <mkrueger@novell.com> 
+
+	* CLanguageBinding.cs, CppLanguageBinding.cs: Translated old code to
+	  new dom.
 
 2008-07-21  Levi Bard <taktaktaktaktaktaktaktaktaktak@gmail.com> 
 
