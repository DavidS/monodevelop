<<<<<<< HEAD
2008-07-29  Mike Krüger <mkrueger@novell.com> 

	* ILAsmLanguageBinding.cs: Translated old code to new dom.
=======
2008-08-18  Lluis Sanchez Gual <lluis@novell.com> 

	* ILAsmBinding.addin.xml: Register the project guid for msbuild. Fixes
	  bug #405480.
>>>>>>> 7f74968b

2008-07-21  Lluis Sanchez Gual <lluis@novell.com> 

	* Project/ILAsmCompilerParameters.cs: Moved serialization engine to
	  MonoDevelop.Core. Use new syntax for specifying attribute scope.

2008-06-04  Lluis Sanchez Gual <lluis@novell.com> 

	* ILAsmBinding.addin.xml: Bump MD version.

2008-05-22  Lluis Sanchez Gual <lluis@novell.com> 

	* ILAsmBinding.addin.xml: Merged the extension points for project and
	  solution option panels into a single extension point. A single
	  extension point will now be used for all kinds of items. Extension
	  conditions can be used to make panels visible only for some
	  specific item types.

2008-05-22  Lluis Sanchez Gual <lluis@novell.com> 

	* ILAsmCompilerManager.cs, ILAsmLanguageBinding.cs: Replaced
	  ICompilerResult/DefaultCompilerResult/CompilerResults by a new
	  BuildResult class, which has owner information at error level, so
	  it is possible to know which project generated an error when
	  building a solution. Updated Task and TaskService to use the new
	  owner information.

2008-05-21  Lluis Sanchez Gual <lluis@novell.com> 

	* ILAsmBinding.mdp, Gui/CompilerParametersPanel.cs,
	  ILAsmLanguageBinding.cs, Makefile.am, ILAsmBinding.addin.xml: New
	  project model changes.

2008-02-04  Lluis Sanchez Gual <lluis@novell.com> 

	* ILAsmCompilerManager.cs: Properly detect and report compiler errors. Fixes
	  bug #358360.

2008-01-25  Lluis Sanchez Gual <lluis@novell.com> 

	* ILAsmBinding.addin.xml: Update MD version.

2008-01-15  Michael Hutchinson <mhutchinson@novell.com> 

	* ILAsmConsoleProject.xpt.xml: Make template categories translatable.

2007-12-12  Lluis Sanchez Gual <lluis@novell.com> 

	* ILAsmBinding.addin.xml: Bump add-in versions.

2007-12-04  Lluis Sanchez Gual <lluis@novell.com> 

	* ILAsmBinding.mdp, Makefile.am: Directory reorganization.

2007-10-29  Lluis Sanchez Gual <lluis@novell.com> 

	* ILAsmBinding.addin.xml: Bump MD version.

2007-10-24  Lluis Sanchez Gual <lluis@novell.com> 

	* ILAsmBinding.mdp, ILAsmConsoleProject.xpt.xml, Makefile.am,
	  icons/ILAsm.Project.DOSProject: Updated project icons. Use the base
	  project icon with an overlay to show the type.

2007-10-23  Lluis Sanchez Gual <lluis@novell.com> 

	* ILAsmBinding.mdp: Project file names updated by change in MD path
	  functions.

2007-09-21  Lluis Sanchez Gual <lluis@novell.com> 

	* ILAsmBinding.addin.xml: Bump MD version.

2007-09-04  Michael Hutchinson <MHutchinson@novell.com> 

	* Gui/CompilerParametersPanel.cs: Fix compiler warning.

2007-08-31  Mike Krüger <mkrueger@novell.com> 

	* Gui/CompilerParametersPanel.cs: Changes due to new property
	  infrastructure.

2007-08-09  Lluis Sanchez Gual <lluis@novell.com> 

	* ILAsmBinding.mdp, Makefile.am, ILAsmBinding.addin.xml: Reorganized the
	  extension point hierarchy. Embedded all add-in manifests as resources.

2007-05-11  Lluis Sanchez Gual <lluis@novell.com> 

	* ILAsmBinding.mdp: Copy the .addins.xml file to the output dir.

2007-05-09  Lluis Sanchez Gual <lluis@novell.com> 

	* ILAsmBinding.mdp, Makefile.am: Reference shared assemblies from the
	  correct location.

2007-05-04  Lluis Sanchez Gual <lluis@novell.com> 

	* ILAsmBinding.mdp, Gui/CompilerParametersPanel.cs, Makefile.am,
	  ILAsmBinding.addin.xml: Migration to Mono.Addins.

2007-04-19  Lluis Sanchez Gual <lluis@novell.com> 

	* ILAsmBinding.mdp: Don't copy referenced assemblies.

2007-02-16  Lluis Sanchez Gual <lluis@novell.com> 

	* ILAsmBinding.addin.xml: Change add-in versions to 0.13.

2007-02-15  Lluis Sanchez Gual <lluis@novell.com> 

	* AssemblyInfo.cs: Removed version auto-increment.
	* ILAsmBinding.mdp, Makefile.am: Synchronized the MD project and the
	  Makefile

2006-12-07 Jacob Ilsø Christensen  <jacobilsoe@gmail.com>

	* ILAsmBinding.mdp: Updated to ensure it can be
	built from MonoDevelop.

2006-09-18 Jacob Ilsø Christensen  <jacobilsoe@gmail.com>

	* ILAsmBinding.mdp: Updated.

2006-07-03 Lluis Sanchez Gual  <lluis@novell.com> 

	* ILAsmBinding.addin.xml: Updated versions.

2006-06-15 Lluis Sanchez Gual  <lluis@novell.com>

	* ILAsmBinding.addin.xml: Use the DataType element instead fof Class
	  to declare serializable types.

2006-05-04 Lluis Sanchez Gual  <lluis@novell.com>

	* ILAsmBinding.addin.xml: Updated versions.
	* ILAsmBinding.mdp: Updated.

2006-04-21 Lluis Sanchez Gual <lluis@novell.com> 

	* ILAsmLanguageBinding.cs: Implement GetSupportedClrVersions.

2006-04-07  David Makovský (Yakeen) <yakeen@sannyas-on.net>

	* ILAsmBinding.addin.xml: renamed attribute in FileFilter Extension

2006-03-30 Lluis Sanchez Gual <lluis@novell.com> 

	* Makefile.am:
	* ILAsmBinding.addin.xml: Updated references.

2006-03-24 Lluis Sanchez Gual  <lluis@novell.com>   

	* ILAsmBinding.mdp: Updated.
	* Makefile.am: Use an unified format. Patch by Matze Braun.
	* ILAsmBinding.addin.xml: Updated add-in versions.

2005-12-13  Lluis Sanchez Gual  <lluis@novell.com> 

	* ILAsmLanguageBinding.cs: Implemented the new methods in
	IDotNetLanguageBinding.

2005-10-11  Lluis Sanchez Gual  <lluis@novell.com> 

	* ILAsmBinding.addin.xml: Fixed addin header information.
	Use "id" attribuet instead of "name" to identify addins.

2005-10-06  John Luke  <john.luke@gmail.com>

	* ILAsmCompilerManager.cs: remove unused fileUtilityService
	* Gui/CompilerParametersPanel.cs: comment out unused code that
	caused a warning

2005-10-06  Lluis Sanchez Gual  <lluis@novell.com> 

	* ILAsmBinding.addin.xml:
	* ILAsmLanguageBinding.cs: Register serializable types in the addin
	configuration file.

2005-10-04  Lluis Sanchez Gual  <lluis@novell.com> 

	* ILAsmBinding.addin.xml: Added addin dependencies.

2005-08-12  Lluis Sanchez Gual  <lluis@novell.com> 

	* ILAsmConsoleProject.xpt.xml: Properly reference resource icons.
	* ILAsmBinding.addin.xml:
	* Makefile.am: Embed icon and templates as resources.

2005-08-10  Ben Motmans  <ben.motmans@gmail.com>

	* ILAsmBinding.mdp: references update

2005-07-11  Lluis Sanchez Gual  <lluis@novell.com>

	* Project/ILAsmCompilerParameters.cs: Implement ICloneable.
	* ILAsmLanguageBinding.cs: CreateCompilationParameters now returns an
	ICloneable.

2005-04-17  John Luke  <john.luke@gmail.com>

	* Makefile.am: fix distcheck

2005-02-16  Ben Motmans  <ben.motmans@gmail.com>

	* ILAsmConsoleProject.xpt.xml: Consistent naming

2005-01-24  John Luke  <john.luke@gmail.com>

	* ILAsmCompilerManager.cs: update to work like CSharpBinding
	and add some primitive error parsing

2005-01-24  John Luke  <john.luke@gmail.com>

	* ILAsmCompilerManager.cs: remove unused lines and fix 2 warnings

2005-01-24  Lluis Sanchez Gual  <lluis@novell.com>

	* ILAsmLanguageBinding.cs:
	* ILAsmCompilerManager.cs: Use the new progress monitor API.

2005-01-11  Lluis Sanchez Gual  <lluis@novell.com>

	* ILAsmCompilerManager.cs:
	* Gui/CompilerParametersPanel.cs:
	* ILAsmBinding.addin.xml:
	* ILAsmLanguageBinding.cs: Follow architecture changes.
	
	* Project/ILAsmProject.cs: Removed. Not needed any more.
	* Project/ILAsmCompilerParameters.cs: All parameters have been moved to
	DotNetProjectConfiguration.
	* Project/CompilationTarget.cs: Moved to Monodevelop.Base.
	* Makefile.am: Updated.
	
2004-12-13  Lluis Sanchez Gual  <lluis@novell.com>

	* ILAsmCompilerManager.cs: StatusBarService.ProgressMonitor is not a
	StatusBar widget any more.

2004-12-07  Alexandre Gomes <alexmipego@hotmail.com>

	* ILAsmLanguageBinding.cs: Added CommentTag to be used by (Un)CommentCode

2004-06-08  John Luke  <jluke@cfl.rr.com>

	* ILAsmCompilerManager.cs:
	* ILAsmExecutionManager.cs: use (cmd, args) overload of ProcessStartInfo
	constructor so I can compile and run hello world on Beta2

2004-05-25  Todd Berman  <tberman@sevenl.net>

	* ILAsmLanguageBinding.cs: sigchange for GenerateMakefile

2004-04-28  Todd Berman  <tberman@sevenl.net>

	* ILAsmLanguageBinding.cs: stubbing GenerateMakefile


2004-04-26  John Luke  <jluke@cfl.rr.com>

	* *.cs: ILAsmBinding namespace
	* ILAsmCompilerManager.cs: change it to work like the Java one
	* Project/CompilationParameters.cs: use /exe and /dll




	import from SD svn
	not yet working and untested
<|MERGE_RESOLUTION|>--- conflicted
+++ resolved
@@ -1,13 +1,11 @@
-<<<<<<< HEAD
-2008-07-29  Mike Krüger <mkrueger@novell.com> 
-
-	* ILAsmLanguageBinding.cs: Translated old code to new dom.
-=======
 2008-08-18  Lluis Sanchez Gual <lluis@novell.com> 
 
 	* ILAsmBinding.addin.xml: Register the project guid for msbuild. Fixes
 	  bug #405480.
->>>>>>> 7f74968b
+
+2008-07-29  Mike Krüger <mkrueger@novell.com> 
+
+	* ILAsmLanguageBinding.cs: Translated old code to new dom.
 
 2008-07-21  Lluis Sanchez Gual <lluis@novell.com> 
 
