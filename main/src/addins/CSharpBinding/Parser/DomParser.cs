--- conflicted
+++ resolved
@@ -274,22 +274,13 @@
 				}
 			}
 			MonoDevelop.Projects.Dom.DomType result = new MonoDevelop.Projects.Dom.DomType (unit,
-<<<<<<< HEAD
 			                                                                               ToClassType (type.ContainerType),
 			                                                                                type.Name,
 			                                                                                Location2DomLocation (type.MembersBlock.Start), 
 			                                                                                nsName, 
 			                                                                                Block2Region (type.MembersBlock),
 			                                                                                members);
-=======
-			                                                                                ClassType.Class,
-			                                                                                type.Name,
-			                                                                                Location2DomLocation (type.MembersBlock.Start),
-			                                                                                nsName,
-			                                                                                Block2Region (type.MembersBlock),
-			                                                                                members);
 			result.Modifiers = ConvertModifier (type.ModFlags);
->>>>>>> 385de6af
 			if (type.BaseTypes != null) {
 				foreach (Mono.CSharp.Dom.ITypeName baseType in type.BaseTypes) {
 					if (result.BaseType == null) {
