--- conflicted
+++ resolved
@@ -1,5 +1,3 @@
-<<<<<<< HEAD
-=======
 2008-08-26  Michael Hutchinson <mhutchinson@novell.com> 
 
 	* MonoDevelop.Xml.StateEngine/XmlTagState.cs,
@@ -8,7 +6,6 @@
 	  MonoDevelop.XmlEditor.mdp: Use Mono's System.Xml.XmlChar to check
 	  whether name chars are valid for XML.
 
->>>>>>> 1ada6278
 2008-08-20  Michael Hutchinson <mhutchinson@novell.com> 
 
 	* MonoDevelop.Xml.StateEngine/XmlAttributeValueState.cs,
