<<<<<<< HEAD
=======
2009-01-23  Mike Krüger  <mkrueger@novell.com>

	* Mono.TextEditor/ClipboardActions.cs: fixed 'Bug 468808 - Cannot
	copy/paste in files'.

>>>>>>> 1ac87ad2
2009-01-21  Mike Krüger  <mkrueger@novell.com>

	* Mono.TextEditor/TextEditor.cs:
	* Mono.TextEditor/TextViewMargin.cs: Optimized text editor drawing when
	selection is changed.

2009-01-20  Lluis Sanchez Gual  <lluis@novell.com>

	* Makefile.am:
	* Mono.TextEditor.mdp:
	* Mono.TextEditor/TextEditor.cs:
	* Mono.TextEditor/ISearchEngine.cs:
	* Mono.TextEditor/SearchRequest.cs:
	* Mono.TextEditor/TextEditorData.cs: Moved search parameters to a new
	SearchRequest class, this allows creating a search engine independent
	from the one provided by TextEditor.

2009-01-20  Mike Krüger  <mkrueger@novell.com>

	* Mono.TextEditor/Document.cs:
	* Mono.TextEditor/FoldSegment.cs:
	* Mono.TextEditor/FoldMarkerMargin.cs: Folding now uses a tree instead
	of a list (should speed up folding in files with many foldings).

2009-01-16  Mike Krüger  <mkrueger@novell.com>

	* Mono.TextEditor/Document.cs: optimized folding performace.

2009-01-16  Mike Krüger  <mkrueger@novell.com>

	* Mono.TextEditor/TextEditor.cs: fixed possible exception as modifing
	Offset is not always allowed on an unknown segment.

2009-01-16  Mike Krüger  <mkrueger@novell.com>

	* Mono.TextEditor/Document.cs:
	* Mono.TextEditor/DefaultEditActions.cs: fixed "Bug 433777 -
	Auto-expanding is a little aggressive".

2009-01-15  Mike Krüger  <mkrueger@novell.com>

	* Mono.TextEditor.Highlighting/WorkerThread.cs: worker threads are now
	using thread pools.

2009-01-15  Mike Krüger  <mkrueger@novell.com>

	* Mono.TextEditor/TextViewMargin.cs: Made GetLink method more robust.

2009-01-15  Mike Krüger  <mkrueger@novell.com>

	* Mono.TextEditor.Highlighting/MarkupSyntaxMode.cs: Markup syntax mode
	now takes default color from style.

2009-01-14  Michael Hutchinson  <mhutchinson@novell.com>

	* Mono.TextEditor/TextViewMargin.cs: Fix NRE on docs without
	highlighting.

2009-01-14  Mike Krüger  <mkrueger@novell.com>

	* Styles/C64Style.xml:
	* Styles/BrownStyle.xml:
	* Styles/OblivionStyle.xml:
	* Styles/TangoLightStyle.xml:
	* Styles/VisualStudioStyle.xml:
	* Mono.TextEditor.Highlighting/Style.cs:
	* Mono.TextEditor.Highlighting/MarkupSyntaxMode.cs: Added link color
	support & markup can now re-use style defined colors

2009-01-14  Mike Krüger  <mkrueger@novell.com>

	* Mono.TextEditor.Highlighting/SyntaxMode.cs:
	* Mono.TextEditor.Highlighting/MarkupSyntaxMode.cs: fixed cut & paste
	issue.

2009-01-14  Mike Krüger  <mkrueger@novell.com>

	* Mono.TextEditor/TextEditor.cs:
	* Mono.TextEditor/LinkEventArgs.cs:
	* Mono.TextEditor/TextViewMargin.cs:
	* Mono.TextEditor.Highlighting/Span.cs: Added link support.

2009-01-13  Michael Hutchinson  <mhutchinson@novell.com>

	* Mono.TextEditor.Vi/ViActions.cs: Add a ToggleCase action.

	* Mono.TextEditor.Vi/ViMode.cs: Implement ~, :$, :0. Make u work while
	there's a selection.

2009-01-13  Mike Krüger  <mkrueger@novell.com>

	* Mono.TextEditor/ClipboardActions.cs:
	* Mono.TextEditor.Highlighting/SyntaxMode.cs: Worked on copy operation
	with markup syntax mode.

2009-01-08  Lluis Sanchez Gual  <lluis@novell.com>

	* Mono.TextEditor/TextEditor.cs: Don't add/remove bookmarks when
	clicking on the icon bar. It will now add/remove breakpoints.

2009-01-07  Mike Krüger  <mkrueger@novell.com>

	* Mono.TextEditor/TextViewMargin.cs: fixed Bug 459732 - Cursor placed in
	the wrong position.

2009-01-06  Mike Krüger  <mkrueger@novell.com>

	* Mono.TextEditor.Highlighting/SyntaxMode.cs:
	* Mono.TextEditor.Highlighting/SyntaxModeService.cs: fixed 'Bug 458159 -
	crash when editing javascript'.

2009-01-06  Mike Krüger  <mkrueger@novell.com>

	* SyntaxModes/ChangeLogSyntaxMode.xml:
	* Mono.TextEditor.Highlighting/Span.cs:
	* Mono.TextEditor.Highlighting/SyntaxMode.cs:
	* Mono.TextEditor.Highlighting/SyntaxModeService.cs: fixed "Bug 457677 -
	Changelog syntax highlighting gets broken when an extra asterisk is
	found".

2008-12-19  Lluis Sanchez Gual  <lluis@novell.com>

	* Mono.TextEditor/TextEditorOptions.cs: Cache the font description once
	created.

	* gtk-gui/objects.xml: Updated.

2008-12-18  Lluis Sanchez Gual  <lluis@novell.com>

	* Mono.TextEditor/DocumentLocation.cs: Fix build for recent mcs
	versions.

2008-12-15  Michael Hutchinson  <mhutchinson@novell.com>

	* Mono.TextEditor.Vi/ViMode.cs: Fix some actions that're made up of
	sub-actions so that they take place in one atomic undo instead of
	multiple undos. Tweaks to make auto-visual mode work better with
	undo/redo.

	* Mono.TextEditor/EditMode.cs: Add utility method for executing two
	actions in one atomic undo.

2008-12-15  Michael Hutchinson  <mhutchinson@novell.com>

	* Mono.TextEditor/TextEditorData.cs: The selectionRange field should be
	set to null when the selection's length is 0. Makes
	IsSomethingSelected work correctly.

2008-12-12  Lluis Sanchez Gual  <lluis@novell.com>

	* Makefile.am:
	* Mono.TextEditor.mdp: Remove duplicate ref.

2008-12-12  Lluis Sanchez Gual  <lluis@novell.com>

	* Makefile.am:
	* Mono.TextEditor.mdp: All projects now require fx 3.5.

2008-12-08  Michael Hutchinson  <mhutchinson@novell.com>

	* Mono.TextEditor.Vi/ViMode.cs: Implement J, M.

	* Mono.TextEditor.Vi/ViActions.cs: Add a Join action.

2008-12-08  Michael Hutchinson  <mhutchinson@novell.com>

	* gtk-gui/objects.xml: Updated.

	* Mono.TextEditor.Vi/ViMode.cs: When selection is changed independently
	of the vi edit mode, switch into visual mode automatically.

	* Mono.TextEditor/EditMode.cs:
	* Mono.TextEditor/TextEditor.cs: Pass selection change events through to
	the edit mode.

2008-12-05  Michael Hutchinson  <mhutchinson@novell.com>

	* Mono.TextEditor.Vi/ViMode.cs: Implement H, L.

2008-11-27  Grzegorz Sobański  <silk@boktor.net>

	* Mono.TextEditor.Vi/ViMode.cs: Implement gg.

2008-12-05  Michael Hutchinson  <mhutchinson@novell.com>

	* Mono.TextEditor.Vi/ViMode.cs: Implement Y, based on patch by Grzegorz
	Sobański. Closes Bug 449293 - [PATCH] ViMode - implement Y. Also fix
	NREs when pasting an empty clipboard.

2008-12-04  Lluis Sanchez Gual  <lluis@novell.com>

	* Makefile.am: Make it work for parallel build.

2008-12-02  Levi Bard <taktaktaktaktaktaktaktaktaktak@gmail.com>

	* Mono.TextEditor.Vi/ViMode.cs: Match vim's post-replace caret positioning.

2008-11-26  Levi Bard <taktaktaktaktaktaktaktaktaktak@gmail.com>

	* Mono.TextEditor.Vi/ViMode.cs: Match vim's post-yank caret positioning.

2008-11-26  Grzegorz Sobański  <silk@boktor.net>

	* Mono.TextEditor.Vi/ViActionMaps.cs: handle Insert key in insert 
	  and replace mode.

2008-11-26  Mike Krüger  <mkrueger@novell.com>

	* Mono.TextEditor/TextViewMargin.cs:
	* Mono.TextEditor.Highlighting/ChunkStyle.cs:
	* Mono.TextEditor.Highlighting/MarkupSyntaxMode.cs: Worked on markup
	syntax mode.

2008-11-26  Mike Krüger  <mkrueger@novell.com>

	* Mono.TextEditor/GutterMargin.cs: taken out line change command handler
	in gutter margin.

2008-11-25  Michael Hutchinson  <mhutchinson@novell.com>

	* Mono.TextEditor/TextMarker.cs: Fix end location of underline marker.

2008-11-25  Levi Bard <taktaktaktaktaktaktaktaktaktak@gmail.com>

	* Mono.TextEditor.Vi/ViMode.cs: Implement sS.

2008-11-24  Mike Krüger  <mkrueger@novell.com>

	* Mono.TextEditor.Highlighting/SyntaxMode.cs:
	* Mono.TextEditor.Highlighting/SyntaxModeService.cs: fixed 'Bug 448006 -
	MD crashes while editing XML files'.

2008-11-24  Mike Krüger  <mkrueger@novell.com>

	* SyntaxModes/CSharpSyntaxMode.xml:
	* Mono.TextEditor.Highlighting/Span.cs:
	* Mono.TextEditor.Highlighting/SyntaxMode.cs:
	* Mono.TextEditor.Highlighting/SyntaxModeService.cs: fixed 'Bug 447547 -
	Error occurred when highlighting multiline strings(@"")'.

2008-11-21  Mike Krüger  <mkrueger@novell.com>

	* Mono.TextEditor/TextViewMargin.cs: fixed off by 1 error.

2008-11-21  Mike Krüger  <mkrueger@novell.com>

	* Mono.TextEditor/TextEditor.cs:
	* Mono.TextEditor/TextViewMargin.cs:
	* Mono.TextEditor.Highlighting/MarkupSyntaxMode.cs: Worked on markup
	syntax mode.

2008-11-21  Mike Krüger  <mkrueger@novell.com>

	* Mono.TextEditor/TextMarker.cs:
	* Mono.TextEditor/TextViewMargin.cs:
	* Mono.TextEditor.Highlighting/MarkupSyntaxMode.cs: Added support for
	underlining highlighting styles.

2008-11-20  Michael Hutchinson  <mhutchinson@novell.com>

	* Mono.TextEditor.Highlighting/ChunkStyle.cs: Remove Console.WriteLine.

2008-11-20  Mike Krüger  <mkrueger@novell.com>

	* Makefile.am:
	* Mono.TextEditor.mdp:
	* Mono.TextEditor/TextViewMargin.cs:
	* Mono.TextEditor.Highlighting/Chunk.cs:
	* Mono.TextEditor.Highlighting/SyntaxMode.cs:
	* Mono.TextEditor.Highlighting/ChunkStyle.cs:
	* Mono.TextEditor.Highlighting/MarkupSyntaxMode.cs: Worked on markup
	syntax mode.

2008-11-19  Michael Hutchinson  <mhutchinson@novell.com>

	* Mono.TextEditor/ClipboardActions.cs: Add missing '!'. Fixes pasting.

2008-11-19  Mike Krüger  <mkrueger@novell.com>

	* Mono.TextEditor/TextEditor.cs:
	* Mono.TextEditor/TextViewMargin.cs:
	* Mono.TextEditor/ClipboardActions.cs: Used CanEdit instead of readonly

2008-11-19  Mike Krüger  <mkrueger@novell.com>

	* Mono.TextEditor/TextViewMargin.cs:
	* Mono.TextEditor/ClipboardActions.cs: Recognizing readonly property for
	cut&paste operations.

2008-11-18  Michael Hutchinson  <mhutchinson@novell.com>

	* Mono.TextEditor/TextMarker.cs: Add properties to UnderlineMarker to
	limit it to part of a line.

2008-11-17  Michael Hutchinson  <mhutchinson@novell.com>

	* Mono.TextEditor/TextMarker.cs: Make underline marker use named
	colours. Fix some spelling.

	* Mono.TextEditor.Highlighting/Style.cs: Define colour names for error
	and warning underlines.

2008-11-11  Levi Bard <taktaktaktaktaktaktaktaktaktak@gmail.com>

	* Mono.TextEditor.Vi/ViMode.cs: Implement y.

2008-11-10  Levi Bard <taktaktaktaktaktaktaktaktaktak@gmail.com>

	* Mono.TextEditor.Vi/ViActionMaps.cs: Allow Page(Up|Down).

2008-11-10  Levi Bard <taktaktaktaktaktaktaktaktaktak@gmail.com>

	* Mono.TextEditor.Vi/ViMode.cs: Allow backspace for search/ex.

2008-11-10  Mike Krüger  <mike@icsharpcode.net>

	* Mono.TextEditor/ClipboardActions.cs: fixed possible null reference
	exception.

2008-11-07  Levi Bard <taktaktaktaktaktaktaktaktaktak@gmail.com>

	* Mono.TextEditor.Vi/ViMode.cs: Implement p P.

2008-11-07  Michael Hutchinson  <mhutchinson@novell.com>

	* Mono.TextEditor/TextEditor.cs: Add helper for generating menu for
	selecting input method.

2008-11-06  Michael Hutchinson  <mhutchinson@novell.com>

	* Makefile.am: Fix build dependencies.

2008-11-06  Mike Krüger  <mike@icsharpcode.net>

	* Mono.TextEditor.Highlighting/SyntaxMode.cs: Fixed 'Bug 442110 - Syntax
	highlighting parser problem with escaped backslash'.

2008-11-05  Michael Hutchinson  <mhutchinson@novell.com>

	* Mono.TextEditor.Vi/ViMode.cs: Made the "I" command open insert mode
	before the first non-whitespace character on the line, not the line
	start. Fixes "Bug 438177 - [vi] 'I' behavior inconsistent with vi".

2008-11-05  Mike Krüger  <mike@icsharpcode.net>

	* Mono.TextEditor/Margin.cs:
	* Mono.TextEditor/IBuffer.cs:
	* Mono.TextEditor/Segment.cs:
	* Mono.TextEditor/Document.cs:
	* Mono.TextEditor/EditMode.cs:
	* Mono.TextEditor/GapBuffer.cs:
	* Mono.TextEditor.Vi/ViMode.cs:
	* Mono.TextEditor/TextEditor.cs:
	* Mono.TextEditor/IconMargin.cs:
	* Mono.TextEditor/FoldSegment.cs:
	* Mono.TextEditor/SearchResult.cs:
	* Mono.TextEditor/RedBlackTree.cs:
	* Mono.TextEditor/LineSplitter.cs:
	* Mono.TextEditor/GutterMargin.cs:
	* Mono.TextEditor/HelperMethods.cs:
	* Mono.TextEditor/TextViewMargin.cs:
	* Mono.TextEditor/TextEditorData.cs:
	* Mono.TextEditor/BookmarkActions.cs:
	* Mono.TextEditor/LineSegmentTree.cs:
	* Mono.TextEditor/ClipboardActions.cs:
	* Mono.TextEditor/CaretMoveActions.cs:
	* Mono.TextEditor/FoldMarkerMargin.cs:
	* Mono.TextEditor/ReplaceEventArgs.cs:
	* Mono.TextEditor/DocumentLocation.cs:
	* Mono.TextEditor/CodeSegmentPreviewWindow.cs: Done some minor cosmetic
	changes. Fixed all warning messages.

2008-11-05  Mike Krüger  <mike@icsharpcode.net>

	* Mono.TextEditor/TextEditor.cs: fixed 'Bug 437049 - Horizontal keyboard
	scrolling sometimes does not work'.

2008-11-04  Mike Krüger  <mike@icsharpcode.net>

	* Mono.TextEditor.Highlighting/SyntaxMode.cs: added bounds checking for
	'Bug 429905 - Tooltip folded region preview can crash MD'.

2008-10-31  Full Name  <Email Address>

	* Mono.TextEditor/Document.cs: fixed 'Bug 433729 - Copy/Paste/Folding
	the top comment of a file, you get a wrong display.'.

2008-10-27  Mike Krüger  <mkrueger@novell.com>

	* Mono.TextEditor/TextViewMargin.cs:
	* Mono.TextEditor.Highlighting/ChunkStyle.cs: fixed 'Bug 438946 – Editor
	does not respect Bold font setting for font'.

2008-10-24  Mike Krüger  <mkrueger@novell.com>

	* Mono.TextEditor/Caret.cs:
	* Mono.TextEditor/DeleteActions.cs: fixed 'Bug 438696 - Error in text
	editor extension chain.'.

2008-10-24  Mike Krüger  <mkrueger@novell.com>

	* Mono.TextEditor/TextViewMargin.cs: Fixed caret drawing when scrolling
	horizontally.

2008-10-21  Mike Krüger  <mkrueger@novell.com>

	* Mono.TextEditor/Document.cs: fixed 'Bug 437110 - NRE when switching to
	another file'.

2008-10-20  Levi Bard <taktaktaktaktaktaktaktaktaktak@gmail.com>

	* Mono.TextEditor.Vi/ViMode.cs: Implement / ? n N.

2008-10-20  Levi Bard <taktaktaktaktaktaktaktaktaktak@gmail.com>

	* Mono.TextEditor/SelectionActions.cs,
	  Mono.TextEditor/SelectionActions.cs: Implement V.

2008-10-19  Mike Krüger  <mkrueger@novell.com>

	* SyntaxModes/AspNetSyntaxMode.xml: applied patch from 'Bug 436777 -
	Missing syntax highlighting / code completion for ASP.NET master
	pages'.

2008-10-15  Levi Bard <taktaktaktaktaktaktaktaktaktak@gmail.com>

	* Mono.TextEditor.Vi/ViMode.cs: Allow ex commands to apply to visual mode,
	add :s command.

2008-10-14  Michael Hutchinson  <mhutchinson@novell.com>

	* Mono.TextEditor/DeleteActions.cs: Add DeleteSelection.

	* Mono.TextEditor.Vi/ViMode.cs: Implement >{motion}, <{motion}, >>, <<
	for normal mode, and and c d > < for visual mode.

2008-10-13  Michael Hutchinson  <mhutchinson@novell.com>

	* Mono.TextEditor.Vi/ViMode.cs: Implement A I c C x X D.

2008-10-13  Mike Krüger  <mkrueger@novell.com>

	* Mono.TextEditor/Document.cs: fixed 'Bug 434248 - Need to refresh
	texteditor after removing folded code'.

2008-10-12  Michael Hutchinson  <mhutchinson@novell.com>

	* Mono.TextEditor/TextEditor.cs: Don't use vi mode on default
	constructor.

	* Makefile.am:
	* Mono.TextEditor.mdp: Updated.

	* Mono.TextEditor.Vi/ViMode.cs:
	* Mono.TextEditor.Vi/ViActions.cs:
	* Mono.TextEditor.Vi/ViActionMaps.cs: Move vi code to new namespace.
	Move action lookup out of the way. Implement 'o' and 'O', and
	:{number}. Unbreak 'c' key and ':' commands by removing overzealous
	modifier check.

	* Mono.TextEditor/ViMode.cs:
	* Mono.TextEditor/ViActions.cs: Moved.

2008-10-11  Michael Hutchinson  <mhutchinson@novell.com>

	* Mono.TextEditor/ViActions.cs: Fix { } behaviour.

2008-10-11  Michael Hutchinson  <mhutchinson@novell.com>

	* Makefile.am:
	* Mono.TextEditor.mdp: Updated.

	* Mono.TextEditor/ViMode.cs:
	* Mono.TextEditor/ViActions.cs: Implemented { and }.

2008-10-11  Michael Hutchinson  <mhutchinson@novell.com>

	* Mono.TextEditor/ViMode.cs:
	* Mono.TextEditor/DeleteActions.cs: Implemented 'dd' and 'd{motion}' for
	simple motions.

2008-10-11  Michael Hutchinson  <mhutchinson@novell.com>

	* Mono.TextEditor/ViMode.cs: Refactor the dictionaries into switches to
	reduce overhead (also more readable for character commands). Split
	cursor and character navigation keys so that cursor keys can work in
	insert mode.

	* Mono.TextEditor/SelectionActions.cs: Add method for converting a
	movement action to a selection action.

2008-10-10  Michael Hutchinson  <mhutchinson@novell.com>

	* Mono.TextEditor/ViMode.cs: Add support for simple vi commands.

2008-10-10  Christian Hergert  <chris@dronelabs.com>

	* SyntaxModes/PythonSyntaxMode.xml: Python does not support multiline
	comments.
	* SyntaxModes/CSyntaxMode.xml: Add NULL as a literal keyword.

2008-10-10  Mike Krüger  <mkrueger@novell.com>

	* Mono.TextEditor/Caret.cs:
	* Mono.TextEditor/CaretMoveActions.cs:
	* Mono.TextEditor/FoldMarkerMargin.cs: fixed 'Bug 434165 - Page UP/Down
	Key on top/bottom of a code folded make the region Unfolded'.

2008-10-08  Mike Krüger <mkrueger@novell.com> 

	* Mono.TextEditor/TextEditorData.cs: fixed 'Bug 432845 - Find and
	  replace doesn't work'.

2008-10-07  Michael Hutchinson <mhutchinson@novell.com> 

	* Mono.TextEditor.mdp, Makefile.am: Updated.
	* Mono.TextEditor/BookmarkActions.cs,
	  Mono.TextEditor/CaretMoveActions.cs,
	  Mono.TextEditor/ClipboardActions.cs,
	  Mono.TextEditor/DefaultEditActions.cs,
	  Mono.TextEditor/DeleteActions.cs, Mono.TextEditor/EditAction.cs,
	  Mono.TextEditor/EditMode.cs, Mono.TextEditor/SelectionActions.cs,
	  Mono.TextEditor/SimpleEditMode.cs, Mono.TextEditor/TextEditor.cs,
	  Mono.TextEditor/TextViewMargin.cs, Mono.TextEditor/ViMode.cs:
	  Switch to a delegate-based API so we aren't always newing up
	  objects in order to perform actions. Allows actions to be invoked
	  more easily, and tidies up API. Group actions logically in static
	  classes.

2008-10-07  Mike Krüger <mkrueger@novell.com> 

	* Mono.TextEditor/TextEditorData.cs: fixed 'Bug 430805 - Cannot
	  middle-click-paste between source editors'.

2008-10-06  Gabriel Burt <gburt@novell.com> 

	* Mono.TextEditor/ViMode.cs: Added keybindings for ctrl-d and ctrl-u
	  (pg dn/up), % (go to matching bracket), and G (go to eof), and fix
	  keybinding for _ to go to first non-whitespace char instead of
	  start of line

2008-10-06  Michael Hutchinson <mhutchinson@novell.com> 

	* Mono.TextEditor/ViMode.cs, Mono.TextEditor/TextEditor.cs,
	  Mono.TextEditor/EditMode.cs: Add a way for the EditMode to pre-empt
	  the IM handling. This prevents the keystroke from reaching the
	  editor extension chain, hence preventing code completion from
	  triggering. Prevents accidental triggering of completion in vi
	  navigation.

2008-10-06  Michael Hutchinson <mhutchinson@novell.com> 

	* Mono.TextEditor/ViMode.cs: Implement 'u' for undo.

2008-10-06  Michael Hutchinson <mhutchinson@novell.com> 

	* Mono.TextEditor/ViMode.cs: Implement a simple vi-like editing mode.
	* Mono.TextEditor/TextEditor.cs, Mono.TextEditor/SimpleEditMode.cs,
	  Mono.TextEditor/EditMode.cs: Abstract out the editing into a mode
	  object.
	* Mono.TextEditor/DefaultEditActions.cs: Add soem new actions for
	  jumping to zero/home.
	* Mono.TextEditor.mdp, Makefile.am: Updated.

2008-10-06  Mike Krüger <mkrueger@novell.com> 

	* Mono.TextEditor/TextEditorData.cs,
	  Mono.TextEditor/TextEditorOptions.cs: text editor options are now
	  disposable.

2008-09-30  Mike Krüger <mkrueger@novell.com> 

	* Mono.TextEditor/SharpDevelopWordFindStrategy.cs,
	  Mono.TextEditor/Document.cs, Mono.TextEditor/TextEditorData.cs,
	  Mono.TextEditor/TextEditorOptions.cs,
	  Mono.TextEditor/DefaultEditActions.cs,
	  Mono.TextEditor/EmacsWordFindStrategy.cs,
	  Mono.TextEditor.Highlighting/SyntaxModeService.cs: Refactorey word
	  strategy (moved to text editor options/added '_' treatment switch).

2008-09-29  Mike Krüger <mkrueger@novell.com> 

	* Mono.TextEditor/SharpDevelopWordFindStrategy.cs,
	  Mono.TextEditor/Document.cs, Mono.TextEditor/IWordFindStrategy.cs,
	  Mono.TextEditor/EmacsWordFindStrategy.cs: Added emacs/sharpdevelop
	  find word strategies.

2008-09-29  Mike Krüger <mkrueger@novell.com> 

	* Mono.TextEditor/DefaultEditActions.cs: fixed 'Bug 430512 - Editor
	  forcefully reformats my code incorrectly'.

2008-09-25  Mike Krüger <mkrueger@novell.com> 

	* Mono.TextEditor/TextEditor.cs, Mono.TextEditor/TextViewMargin.cs:
	  fixed 'Bug 424443 - Many cursors shown when pressing the Down key
	  for a while'.

2008-09-25  Mike Krüger <mkrueger@novell.com> 

	* Mono.TextEditor/Document.cs: fixed 'Bug 429738 - Middle-click paste
	  past end of row pastes in next line'.

2008-09-25  Mike Krüger <mkrueger@novell.com> 

	* Mono.TextEditor/TextEditorData.cs, Mono.TextEditor.Tests,
	  Mono.TextEditor.Tests/Mono.TextEditor.Tests.mdp,
	  Mono.TextEditor.Tests/Mono.TextEditor.Tests,
	  Mono.TextEditor.Tests/Mono.TextEditor.Tests/DocumentTests.cs,
	  Mono.TextEditor.Tests/Mono.TextEditor.Tests/LineSplitterTests.cs,
	  Mono.TextEditor.Tests/Mono.TextEditor.Tests/UndoRedoTests.cs,
	  Mono.TextEditor.Tests/Mono.TextEditor.Tests/SearchTests.cs,
	  Mono.TextEditor.Tests/Mono.TextEditor.Tests/SelectionTests.cs,
	  Mono.TextEditor.Tests/Mono.TextEditor.Tests.DefaultEditActions,
	  Mono.TextEditor.Tests/Mono.TextEditor.Tests.DefaultEditActions/InsertTabTests.cs,
	  Mono.TextEditor.Tests/Mono.TextEditor.Tests.DefaultEditActions/SelectionSelectAllTests.cs,
	  Mono.TextEditor.Tests/Mono.TextEditor.Tests.DefaultEditActions/RemoveTabTests.cs,
	  Mono.TextEditor.Tests/Mono.TextEditor.Tests.DefaultEditActions/CaretMoveTests.cs,
	  Mono.TextEditor.Tests/Mono.TextEditor.Tests.DefaultEditActions/InsertNewLineTests.cs:
	  Moved text editor unit tests.

2008-09-22  Mike Krüger <mkrueger@novell.com> 

	* Mono.TextEditor/TextEditor.cs: Handled tooltip provider exception, to
	  prevent a text editor crash.

2008-09-17  Lluis Sanchez Gual <lluis@novell.com> 

	* Mono.TextEditor.mdp: Updated projects.

2008-09-17  Lluis Sanchez Gual <lluis@novell.com> 

	* Mono.TextEditor/CodeSegmentPreviewWindow.cs: Fix crash caused by the
	  double buffer flag. Dispose resources on destroy.

2008-09-12  Lluis Sanchez Gual <lluis@novell.com> 

	* gtk-gui/generated.cs, gtk-gui/objects.xml: Updated generated code.

2008-09-08  Mike Krüger <mkrueger@novell.com> 

	* Mono.TextEditor/TextEditor.cs: fixed "Bug 423278 - wrong view when
	  jumping in editor without scrollbar".

2008-08-21  Mike Krüger <mkrueger@novell.com> 

	* Mono.TextEditor/DefaultEditActions.cs: optimized copy/cut.

2008-08-21  Mike Krüger <mkrueger@novell.com> 

	* Mono.TextEditor/Document.cs, Mono.TextEditor/LineSegmentTree.cs,
	  Mono.TextEditor/TextEditor.cs, Mono.TextEditor/LineSplitter.cs,
	  Mono.TextEditor.Highlighting/SyntaxModeService.cs: Optimized text
	  editor. Syntax update is now running on a single thread using a
	  queue. Optimized the offset2line number operation.

2008-08-21  Mike Krüger <mkrueger@novell.com> 

	* Mono.TextEditor/Document.cs, Mono.TextEditor/TextEditor.cs,
	  Mono.TextEditor/GutterMargin.cs, Mono.TextEditor/TextViewMargin.cs:
	  Worked on gutter width change.

2008-08-21  Mike Krüger <mkrueger@novell.com> 

	* Mono.TextEditor.mdp: set referenced gtk sharp version back to 2.8.
	* Mono.TextEditor/CodeSegmentPreviewWindow.cs: fixed compiler warning.

2008-08-21  Mike Krüger <mkrueger@novell.com> 

	* TangoLightStyle.xml, JavascriptSyntaxMode.xml, Styles,
	  Styles/TangoLightStyle.xml, Styles/OblivionStyle.xml,
	  Styles/BrownStyle.xml, Styles/VisualStudioStyle.xml,
	  Styles/C64Style.xml, VBNetSyntaxMode.xml, BooSyntaxMode.xml,
	  CSharpSyntaxMode.xml, PythonSyntaxMode.xml, JavaSyntaxMode.xml,
	  CPPSyntaxMode.xml, CSyntaxMode.xml, ValaSyntaxMode.xml,
	  OblivionStyle.xml, ChangeLogSyntaxMode.xml, AspNetSyntaxMode.xml,
	  gtk-gui/objects.xml, BrownStyle.xml, XmlSyntaxMode.xml,
	  VisualStudioStyle.xml, C64Style.xml, SyntaxModes,
	  SyntaxModes/JavascriptSyntaxMode.xml,
	  SyntaxModes/ChangeLogSyntaxMode.xml,
	  SyntaxModes/AspNetSyntaxMode.xml, SyntaxModes/VBNetSyntaxMode.xml,
	  SyntaxModes/BooSyntaxMode.xml, SyntaxModes/CSharpSyntaxMode.xml,
	  SyntaxModes/XmlSyntaxMode.xml, SyntaxModes/JavaSyntaxMode.xml,
	  SyntaxModes/PythonSyntaxMode.xml, SyntaxModes/CPPSyntaxMode.xml,
	  SyntaxModes/CSyntaxMode.xml, SyntaxModes/ValaSyntaxMode.xml: Moved
	  resources to own subdirecttories.
	* Mono.TextEditor/TextViewMargin.cs: Fixed little issue with folding
	  markers and invalid lines.

2008-08-20  Mike Krüger <mkrueger@novell.com> 

	* Mono.TextEditor/Document.cs, Mono.TextEditor/TextEditor.cs,
	  Mono.TextEditor/LineSegment.cs: Changed text editor interface
	  (add/remove marker moved to document).

2008-08-19  Lluis Sanchez Gual <lluis@novell.com> 

	* Mono.TextEditor/TextEditor.cs: Fix some memory leaks.
	* gtk-gui/objects.xml: Updated.

2008-08-16  Mike Krüger <mkrueger@novell.com> 

	* Mono.TextEditor.Highlighting/Style.cs,
	  Mono.TextEditor.Highlighting/IColorDefinition.cs: Worked on styles
	  (fixed 'Bug 405939 - Named colours in colour schemes should have
	  fallbacks').

2008-08-16  Mike Krüger <mkrueger@novell.com> 

	* Mono.TextEditor/Document.cs, Mono.TextEditor/FoldMarkerMargin.cs,
	  Mono.TextEditor/TextEditor.cs: fixed 'Bug 405921 - Folding markers
	  are often not repainted'. Fixed bug on fold marker painting.

2008-08-15  Mike Krüger <mkrueger@novell.com> 

	* Mono.TextEditor.mdp, ChangeLogSyntaxMode.xml: Added changelog syntax
	  mode.

2008-08-14  Mike Krüger <mkrueger@novell.com> 

	* Mono.TextEditor/DocumentUpdateRequest.cs,
	  Mono.TextEditor/TextEditor.cs: Fixed some drawing issues.

2008-08-14  Mike Krüger <mkrueger@novell.com> 

	* Mono.TextEditor/TextEditor.cs: fixed color style bug.

2008-08-14  Mike Krüger <mkrueger@novell.com> 

	* Mono.TextEditor/TextEditor.cs,
	  Mono.TextEditor/CodeSegmentPreviewWindow.cs: optimized text editor
	  code segment preview & fixed some issues with the drag widget.

2008-08-13  Mike Krüger <mkrueger@novell.com> 

	* Mono.TextEditor/Document.cs: fixed "Bug 416564 - Syntax highlighting
	  is lost when reloading a file".

2008-08-13  Mike Krüger <mkrueger@novell.com> 

	* Mono.TextEditor/TextEditorOptions.cs: changed default setting for new
	  tabs after nontabs option.

2008-08-12  Mike Krüger <mkrueger@novell.com> 

	* Mono.TextEditor/TextEditorOptions.cs,
	  Mono.TextEditor/DefaultEditActions.cs: fixed "Bug 416089 - Warn
	  about tabs after non-tabs".

2008-08-12  Mike Krüger <mkrueger@novell.com> 

	* Mono.TextEditor/TextEditor.cs,
	  Mono.TextEditor/CodeSegmentPreviewWindow.cs: fixed "Bug 405912 -
	  Dragged text no longer shows preview".

2008-08-12  Mike Krüger <mkrueger@novell.com> 

	* Mono.TextEditor.Highlighting/SyntaxModeService.cs: Fixed "Bug 405926
	  - Addins cannot add syntax schemes or colour schemes to the text
	  editor".

2008-08-11  Michael Hutchinson <mhutchinson@novell.com> 

	* Mono.TextEditor/TextEditorOptions.cs: Fix spelling, sheme -> scheme.

2008-08-11  Mike Krüger <mkrueger@novell.com> 

	* Mono.TextEditor/TextEditorOptions.cs,
	  Mono.TextEditor/DefaultEditActions.cs: fixed Bug 416088 - Remove
	  Whitespace From Newlines.

2008-08-07  Lluis Sanchez Gual <lluis@novell.com> 

	* Mono.TextEditor.mdp, Makefile.am: Updated.
	* Mono.TextEditor/Margin.cs, Mono.TextEditor/FoldMarkerMargin.cs,
	  Mono.TextEditor/TextEditor.cs, Mono.TextEditor/GutterMargin.cs,
	  Mono.TextEditor/TextViewMargin.cs, Mono.TextEditor/IMargin.cs:
	  Merged IMargin and AbstractMargin into a new Margin class. Methods
	  for handling mouse events are now internal, and new public events
	  have been added.
	* Mono.TextEditor/TextMarker.cs, Mono.TextEditor/LineSegment.cs,
	  Mono.TextEditor/IconMargin.cs, Mono.TextEditor/BookmarkMargin.cs,
	  Mono.TextEditor/BookmarkMarker.cs: Renamed BookmarkMargin into
	  IconMargin. Moved code for handling bookmarks to the new
	  BookmarkMarker. Allow IIconBarMarker objects to handle mouse
	  events.

2008-08-05  Lluis Sanchez Gual <lluis@novell.com> 

	* Mono.TextEditor/Document.cs, Mono.TextEditor/TextEditorData.cs,
	  Mono.TextEditor/TextEditor.cs, gtk-gui/objects.xml: Added delegate
	  which is called to check if a line is read-only. Removed ReadOnly
	  property from TextEditor since it is not used anymore (it was moved
	  to Document).

2008-07-22  Jeffrey Stedfast  <fejj@novell.com>

	* Mono.TextEditor/DefaultEditActions.cs (DeleteCaretLineToEnd):
	Mimic Emacs behavior when the cursor is in the last column of the
	line.

2008-07-18  Mike Krüger <mkrueger@novell.com> 

	* Mono.TextEditor/TextViewMargin.cs: Fixed visual --> document location
	  bug in lines with open foldings.

2008-07-15  Mike Krüger <mkrueger@novell.com> 

	* Mono.TextEditor.Highlighting/SyntaxModeService.cs: fixed "Bug 408896
	  - Text editor: cannot insert apostrophe, parentheses, etc in text
	  files".

2008-07-14  Mike Krüger <mkrueger@novell.com> 

	* Mono.TextEditor/Document.cs, Mono.TextEditor/BufferedTextReader.cs:
	  Added System.IO.TextReader support for the text buffer.

2008-07-14  Mike Krüger <mkrueger@novell.com> 

	* Mono.TextEditor/TextViewMargin.cs: fixed 'Bug 385456 - Code folding'.

2008-07-14  Mike Krüger <mkrueger@novell.com> 

	* JavascriptSyntaxMode.xml, XmlSyntaxMode.xml: Added java script syntax
	  mode (Bug 400896 - Syntax Mode for Javascript).

2008-07-08  Lluis Sanchez Gual <lluis@novell.com> 

	* Mono.TextEditor/ITooltipProvider.cs, Mono.TextEditor/TextEditor.cs:
	  Allow specifying the alignment of tooltips.

2008-07-07  Lluis Sanchez Gual <lluis@novell.com> 

	* Mono.TextEditor/ITooltipProvider.cs, Mono.TextEditor/TextEditor.cs:
	  Add support for "interactive" tooltips (tooltips which can have
	  interactive widgets).

2008-07-06  Mike Krüger <mkrueger@novell.com> 

	* Mono.TextEditor.Highlighting/SyntaxModeService.cs,
	  Mono.TextEditor.Highlighting/IXmlProvider.cs: Worked on style
	  support.

2008-07-06  Mike Krüger <mkrueger@novell.com> 

	* Mono.TextEditor.Highlighting/SyntaxModeService.cs,
	  Mono.TextEditor.Highlighting/IXmlProvider.cs: Added support for
	  custom styles.

2008-07-04  Mike Krüger <mkrueger@novell.com> 

	* CSharpSyntaxMode.xml, XmlSyntaxMode.xml: fixed "Bug 405927 - Quotes
	  are mis-highlighted in C# XML comments".

2008-07-04  Mike Krüger <mkrueger@novell.com> 

	* Mono.TextEditor/TextViewMargin.cs: fixed 'Bug 405923 - After using
	  middle-click insertion, the document jumps back to the location of
	  the selection'.

2008-07-04  Mike Krüger <mkrueger@novell.com> 

	* Mono.TextEditor/TextMarker.cs: fixed 'Bug 405919 - Error underlines
	  are sometimes painted over the line numbers and folding markers'.

2008-07-04  Mike Krüger <mkrueger@novell.com> 

	* Mono.TextEditor/TextEditor.cs: fixed 'Bug 405913 - Drag-n-dropping
	  text should move text, not copy it'.

2008-07-04  Mike Krüger <mkrueger@novell.com> 

	* Mono.TextEditor/TextMarker.cs, Mono.TextEditor.Highlighting/Style.cs:
	  Added color styles for breakpoints.

2008-07-04  Mike Krüger <mkrueger@novell.com> 

	* OblivionStyle.xml: set searchtextbg for oblivion.

2008-07-04  Mike Krüger <mkrueger@novell.com> 

	* Mono.TextEditor.Highlighting/SyntaxModeService.cs: fixed 'Bug 404713
	  - Threading issues in text editor'.

2008-07-03  Lluis Sanchez Gual <lluis@novell.com> 

	* Mono.TextEditor.mdp, Mono.TextEditor/ITooltipProvider.cs,
	  Mono.TextEditor/TextEditor.cs, Makefile.am: Added support for
	  tooltips. It is now possible to register tooltip providers which
	  can create custom tooltip windows.

2008-07-02  Michael Hutchinson <mhutchinson@novell.com> 

	* Mono.TextEditor/Document.cs,
	  Mono.TextEditor.Highlighting/SyntaxModeService.cs: Fix a couple of
	  crasher race conditions.
	* Mono.TextEditor.Highlighting/WorkerThread.cs: Catch exceptions in
	  worker threads so that they don't crash MD.

2008-07-02  Lluis Sanchez Gual <lluis@novell.com> 

	* Mono.TextEditor/TextViewMargin.cs, Mono.TextEditor/TextMarker.cs:
	  Added support for style overriding in text markers. Now a text
	  marker can easily change the text style without having to implement
	  the draw method. Also use the background defined by the style
	  object, if there is one.
	* Mono.TextEditor.Highlighting/ChunkStyle.cs: Added background color
	  property. Added copy constructor.

2008-07-01  Lluis Sanchez Gual <lluis@novell.com> 

	* Mono.TextEditor/TextMarker.cs, Mono.TextEditor/BookmarkMargin.cs:
	  Added width and height parameters to IIConBarMarker.DrawIcon.
	  Simplifies work to implementers.

2008-06-23  Mike Krüger <mkrueger@novell.com> 

	* Mono.TextEditor/TextEditorData.cs, Mono.TextEditor/Segment.cs:
	  Optimized selection - fixing [Bug 402777] New: Mouse selection is
	  very slow.

2008-06-23  Mike Krüger <mkrueger@novell.com> 

	* Mono.TextEditor/DefaultEditActions.cs,
	  Mono.TextEditor/TextViewMargin.cs, Mono.TextEditor/Document.cs,
	  Mono.TextEditor/TextEditorData.cs, Mono.TextEditor/TextEditor.cs,
	  Mono.TextEditor/Caret.cs, Mono.TextEditor/LineSegment.cs:
	  Refactored text editor. Corrected Document -> TextEditorData ->
	  TextEditor layers.

2008-06-23  Mike Krüger <mkrueger@novell.com> 

	* Mono.TextEditor/DefaultEditActions.cs: fixed 'Bug 402543 - Crash
	  while pasting text from closed document.'.

2008-06-20  Lluis Sanchez Gual <lluis@novell.com> 

	* AssemblyInfo.cs: Disable version auto-increment.

2008-06-20  Lluis Sanchez Gual <lluis@novell.com> 

	* Mono.TextEditor/TextEditor.cs: Don't allow replacing text in
	  read-only mode.

2008-06-20  Lluis Sanchez Gual <lluis@novell.com> 

	* Mono.TextEditor/DefaultEditActions.cs: Restore accidentally removed
	  code.

2008-06-20  Lluis Sanchez Gual <lluis@novell.com> 

	* Mono.TextEditor/DefaultEditActions.cs,
	  Mono.TextEditor/TextEditorData.cs, Mono.TextEditor/TextEditor.cs,
	  gtk-gui/objects.xml: Implemented support for read-only editors.
	* Mono.TextEditor/TextEditorOptions.cs: Make the Font property safer
	  for incorrect font names. Implemented CopyFrom method.

2008-06-19  Lluis Sanchez Gual <lluis@novell.com> 

	* Mono.TextEditor/DefaultEditActions.cs,
	  Mono.TextEditor/TextViewMargin.cs, Mono.TextEditor/Document.cs,
	  Mono.TextEditor/FoldMarkerMargin.cs,
	  Mono.TextEditor/TextEditorData.cs,
	  Mono.TextEditor/CodeSegmentPreviewWindow.cs,
	  Mono.TextEditor/TextEditor.cs, Mono.TextEditor/Caret.cs,
	  Mono.TextEditor/BookmarkMargin.cs,
	  Mono.TextEditor/TextEditorOptions.cs,
	  Mono.TextEditor/GutterMargin.cs, Mono.TextEditor/LineSegment.cs,
	  Mono.TextEditor.Highlighting/SyntaxMode.cs: Added support for
	  editor-specific options. TextEditor now has an Options property and
	  all classes use that object to get options, instead of the static
	  instance.

2008-06-18  Mike Krüger <mkrueger@novell.com> 

	* Mono.TextEditor/TextEditor.cs: added workaround to fix 400293.

2008-06-17  Mike Krüger <mkrueger@novell.com> 

	* VBNetSyntaxMode.xml, CSharpSyntaxMode.xml, JavaSyntaxMode.xml,
	  CSyntaxMode.xml, ValaSyntaxMode.xml: Updated highlighting files.

2008-06-17  Mike Krüger <mkrueger@novell.com> 

	* Mono.TextEditor.Highlighting/SyntaxMode.cs,
	  Mono.TextEditor.Highlighting/SyntaxModeService.cs: Fixed syntax
	  highlighting issue.

2008-06-15  Mike Krüger <mkrueger@novell.com> 

	* Mono.TextEditor/RedBlackTree.cs: fixed possible null reference.

2008-06-11  Mike Krüger <mkrueger@novell.com> 

	* Mono.TextEditor/TextEditorOptions.cs: changed visibility.

2008-06-11  Mike Krüger <mkrueger@novell.com> 

	* Mono.TextEditor/RedBlackTree.cs: Fixed red black tree.

2008-06-11  Mike Krüger <mkrueger@novell.com> 

	* Mono.TextEditor/RedBlackTree.cs: fixed 'Bug 381106 - Document view
	  state can become scrambled'.

2008-06-11  Mike Krüger <mkrueger@novell.com> 

	* Mono.TextEditor.Highlighting/SemanticRule.cs: fixed 'Bug 393118 - URL
	  is not underlined completely and indeed redirects to only the
	  domain'

2008-06-10  Mike Krüger <mkrueger@novell.com> 

	* Mono.TextEditor/TextViewMargin.cs, Mono.TextEditor/LineSplitter.cs,
	  Mono.TextEditor/Document.cs, Mono.TextEditor/LineSegmentTree.cs,
	  Mono.TextEditor/TextEditor.cs, Mono.TextEditor/BookmarkMargin.cs,
	  Mono.TextEditor.Highlighting/SyntaxMode.cs,
	  Mono.TextEditor.Highlighting/SyntaxModeService.cs,
	  Mono.TextEditor.Highlighting/Rule.cs: Fixed some
	  warnings/refactored code a bit. Improved the handling of the
	  longest line.

2008-06-10  Mike Krüger <mkrueger@novell.com> 

	* Mono.TextEditor/TextViewMargin.cs: Fixed tab placement bug.

2008-06-09  Mike Krüger <mkrueger@novell.com> 

	* Mono.TextEditor/TextViewMargin.cs: Fixed horizontal scrollbar bug.

2008-06-09  Mike Krüger <mkrueger@novell.com> 

	* Mono.TextEditor/TextViewMargin.cs: Fixed bug in
	  VisualToDocumentLocation

2008-06-09  Mike Krüger <mkrueger@novell.com> 

	* Mono.TextEditor/TextViewMargin.cs: Fixed tab stop calculation - it
	  should work better now. Refactored visual <--> document location
	  logic.

2008-06-06  Mike Krüger <mkrueger@novell.com> 

	* Mono.TextEditor/TextViewMargin.cs: fixed possible null reference
	  exception in VisualToDocumentLocation

2008-06-05  Mike Krüger <mkrueger@novell.com> 

	* Mono.TextEditor/TextViewMargin.cs: Improved support for non
	  monospaced font.

2008-06-05  Mike Krüger <mkrueger@novell.com> 

	* Mono.TextEditor/TextEditor.cs: fixed Bug 394285 - NRE in CaretThread

2008-06-04  Mike Krüger <mkrueger@novell.com> 

	* Mono.TextEditor/TextViewMargin.cs: Fixed possible div by zero
	  exception.

2008-06-03  Lluis Sanchez Gual <lluis@novell.com> 

	* Mono.TextEditor/TextEditor.cs: Use the OnDestroyed event instead of
	  Dispose, since with the latest changes in gtk#, Dispose is not
	  called anymore when a widget is destroyed.

2008-05-28  Michael Hutchinson <mhutchinson@novell.com> 

	* XmlSyntaxMode.xml: Fix CDATA end tag.

2008-05-27 David Makovský <yakeen@sannyas-on.net>
 
	* Mono.TextEditor/DefaultEditActions.cs: parse double value with invariant culture (Patch by Jérémie Laval).

2008-05-26  Mike Krüger <mkrueger@novell.com> 

	* Mono.TextEditor/TextViewMargin.cs: handled possible nullref.

2008-05-22  Mike Krüger <mkrueger@novell.com> 

	* Mono.TextEditor.Highlighting/SemanticRule.cs: fixed Bug 393118 - URL
	  is not underlined completely and indeed redirects to only the
	  domain

2008-05-22  Mike Krüger <mkrueger@novell.com> 

	* Mono.TextEditor/TextEditor.cs: fixed 'Bug 393037 - CTRL+F and writing
	  text produces NRE'

2008-05-22  Mike Krüger <mkrueger@novell.com> 

	* Mono.TextEditor/DefaultEditActions.cs: fixed Bug 393411 - Pasted text
	  offset is wrong when there is a selection

2008-05-21  Mike Krüger <mkrueger@novell.com> 

	* Mono.TextEditor.Highlighting/SyntaxModeService.cs: fixed 'Bug 392655
	  - The 'stopateol' highlighting behaviour doesn't always work'.

2008-05-20  Mike Krüger <mkrueger@novell.com> 

	* Mono.TextEditor/DefaultEditActions.cs,
	  Mono.TextEditor/TextViewMargin.cs: fixed 'Bug 389561 - Regression:
	  Middle-click paste does not insert at cursor location'.

2008-05-20  Mike Krüger <mkrueger@novell.com> 

	* Mono.TextEditor/Document.cs: fixed 'Bug 385844 - XML syntax
	  highlighting is unreliable' & 'Bug 389352 - Regression: big comment
	  is not coloured'.

2008-05-19  Mike Krüger <mkrueger@novell.com> 

	* Mono.TextEditor/TextEditor.cs: Optimized background buffer.

2008-05-19  Mike Krüger <mkrueger@novell.com> 

	* Mono.TextEditor/LineSplitter.cs, Mono.TextEditor/Document.cs,
	  Mono.TextEditor/IBuffer.cs, Mono.TextEditor/RedBlackTree.cs,
	  Mono.TextEditor/LineSegmentTree.cs, Mono.TextEditor/TextEditor.cs,
	  Mono.TextEditor/GapBuffer.cs, Mono.TextEditor/LineSegment.cs: Fixed
	  text editor memory leak.

2008-05-15  Mike Krüger <mkrueger@novell.com> 

	* Mono.TextEditor/TextMarker.cs: fixed cut&paste error.

2008-05-15  Mike Krüger <mkrueger@novell.com> 

	* Mono.TextEditor/TextMarker.cs: exposed color property of the text
	  marker

2008-05-15  Lluis Sanchez Gual <lluis@novell.com> 

	* Mono.TextEditor/TextMarker.cs: Moved the code that draws error
	  underlines to a new UnderlineMarker. Created LineBackgroundMarker,
	  to be used to change the background of a line.

2008-05-13  Mike Krüger <mkrueger@novell.com> 

	* CSharpSyntaxMode.xml, Mono.TextEditor.Highlighting/SyntaxMode.cs:
	  Worked on c# syntax mode. Fixed syntax highlighting bug (keyword
	  before span end now highlights correct).

2008-05-09  Michael Hutchinson <mhutchinson@novell.com> 

	* AspNetSyntaxMode.xml, XmlSyntaxMode.xml: Highlight doctypes. Fix
	  attribute highlighting.

2008-05-09  Michael Hutchinson <mhutchinson@novell.com> 

	* AspNetSyntaxMode.xml, XmlSyntaxMode.xml: Improve attribute regex.

2008-05-09  Mike Krüger <mkrueger@novell.com> 

	* Mono.TextEditor/Document.cs: Fixed highlighting update bug.

2008-05-08  Mike Krüger <mkrueger@novell.com> 

	* Mono.TextEditor.Highlighting/SyntaxModeService.cs, XmlSyntaxMode.xml:
	  Fixed a syntax highlighting bug/worked on xml highlighting.

2008-05-08  Mike Krüger <mkrueger@novell.com> 

	* XmlSyntaxMode.xml: worked on xml highlighting.

2008-05-08  Mike Krüger <mkrueger@novell.com> 

	* Mono.TextEditor/DefaultEditActions.cs, Mono.TextEditor/TextEditor.cs:
	  fixed "Bug 387778 - MD Crash on Mouse Paste".

2008-05-07  Mike Krüger <mkrueger@novell.com> 

	* Mono.TextEditor/BookmarkMargin.cs: fixed null ref exception.

2008-05-07  Mike Krüger <mkrueger@novell.com> 

	* Mono.TextEditor/BookmarkMargin.cs: Bookmark margin now exposes it's
	  draw event.

2008-05-07  Mike Krüger <mkrueger@novell.com> 

	* Mono.TextEditor/TextViewMargin.cs, Mono.TextEditor/TextMarker.cs,
	  Mono.TextEditor/BookmarkMargin.cs: Worked on text markers.

2008-05-07  Mike Krüger <mkrueger@novell.com> 

	* Mono.TextEditor/TextEditorData.cs, Mono.TextEditor/ISearchEngine.cs:
	  implemented replace regex groups.

2008-05-07  Mike Krüger <mkrueger@novell.com> 

	* Mono.TextEditor/TextEditor.cs: fixed Bug 387321 - Crash when Select
	  All + Copy + Select All + Paste.

2008-05-06  Michael Hutchinson <mhutchinson@novell.com> 

	* Mono.TextEditor/TextEditor.cs: Reset the IMContext even when there's
	  an exception during a commit.
	* AspNetSyntaxMode.xml, XmlSyntaxMode.xml: Improve highlighting
	  schemes.
	* Mono.TextEditor.Highlighting/Style.cs: Allow highlighting schemes to
	  access the "default" colour.

2008-05-06  Mike Krüger <mkrueger@novell.com> 

	* Mono.TextEditor/TextViewMargin.cs, Mono.TextEditor/TextMarker.cs:
	  Worked on text markers.

2008-05-06  Mike Krüger <mkrueger@novell.com> 

	* Mono.TextEditor/TextViewMargin.cs, Mono.TextEditor/TextEditorData.cs,
	  Mono.TextEditor/TextEditor.cs, Mono.TextEditor/ISearchEngine.cs:
	  Worked on regex search.

2008-05-05  Mike Krüger <mkrueger@novell.com> 

	* Mono.TextEditor/ISearchEngine.cs: worked on regex search.

2008-05-02  Mike Krüger <mkrueger@novell.com> 

	* Mono.TextEditor/TextEditorData.cs, Mono.TextEditor/TextEditor.cs,
	  Mono.TextEditor/ISearchEngine.cs: Abstracted the search engine.

2008-05-02  Mike Krüger <mkrueger@novell.com> 

	* Mono.TextEditor/TextEditor.cs: Fixed Bug 385737 - Text editor shows
	  unnecessary horizontal scrollbar

2008-05-02  Mike Krüger <mkrueger@novell.com> 

	* Mono.TextEditor/TextViewMargin.cs: fixed Bug 382556 - Text editor
	  should respect GTK settings.

2008-05-01  Michael Hutchinson <mhutchinson@novell.com> 

	* Mono.TextEditor/TextEditor.cs: Add focus in and focus out calls to
	  IMContext. Revert static IMContext changes., which for some reason
	  also fixes crash on double-click.

2008-04-30  Mike Krüger <mkrueger@novell.com> 

	* Mono.TextEditor/TextEditor.cs: fixed resource deallocation.

2008-04-30  Mike Krüger <mkrueger@novell.com> 

	* Mono.TextEditor/TextEditor.cs: Fixed an error in keyboard input when
	  multiple text editors are open.

2008-04-30  Mike Krüger <mkrueger@novell.com> 

	* Mono.TextEditor/TextEditor.cs: Fixed possible null ref exception when
	  accessing disposed text editor.

2008-04-29  Michael Hutchinson <mhutchinson@novell.com> 

	* Mono.TextEditor/TextEditor.cs: Dispose the IMContext, and check that
	  it's realised when committing. Hopefully fixes possible NRE after
	  the document is disposed.

2008-04-23  Mike Krüger <mkrueger@novell.com> 

	* Mono.TextEditor/TextViewMargin.cs: Replaced old some old coordination
	  translation code.

2008-04-21  Michael Hutchinson <mhutchinson@novell.com> 

	* Mono.TextEditor/TextEditor.cs: Attempt to fix major "Bug 382141 - ALL
	  keypresses are intepreted as newlines" by reworking input method
	  context handling.

2008-04-21  Mike Krüger <mkrueger@novell.com> 

	* Mono.TextEditor/TextEditor.cs: fixed keyboard input.

2008-04-18  Mike Krüger <mkrueger@novell.com> 

	* Mono.TextEditor/TextEditor.cs: fixed 'Bug 381115 - Ctrl+s prints an s
	  if there's nothing to save'.

2008-04-17  Mike Krüger <mkrueger@novell.com> 

	* Mono.TextEditor/TextEditor.cs: fixed 'Bug 379935 - Can't type letters
	  with accents and other composed chars with the text editor'.

2008-04-16  Mike Krüger <mkrueger@novell.com> 

	* Mono.TextEditor/TextEditor.cs: Removed work around.

2008-04-15  Mike Krüger <mkrueger@novell.com> 

	* Mono.TextEditor/DefaultEditActions.cs: fixed Bug 379236 - Pressing
	  "end" on a folded code block doesn't move to end

2008-04-15  Mike Krüger <mkrueger@novell.com> 

	* Mono.TextEditor/TextViewMargin.cs: fixed Bug 378195 - Text editor has
	  visible caret when there is a selection

2008-04-08  Michael Hutchinson <mhutchinson@novell.com> 

	* Mono.TextEditor/TextViewMargin.cs: Restore caret position after a
	  middle-click insertion, and restore selection when the insertion is
	  within the offset range space previously occupied by the selection.
	  Fixes "Bug 378188 - Strange selection deletion behaviour".

2008-04-04  Mike Krüger <mkrueger@novell.com> 

	* Mono.TextEditor/TextViewMargin.cs: Optimized text editor drawing a
	  bit. Worked on folding preview.

2008-04-03  Mike Krüger <mkrueger@novell.com> 

	* Mono.TextEditor/DefaultEditActions.cs: fixed some selection issues in
	  some commands.

2008-04-03  Mike Krüger <mkrueger@novell.com> 

	* Mono.TextEditor/DefaultEditActions.cs,
	  Mono.TextEditor/TextViewMargin.cs, Mono.TextEditor/TextEditor.cs:
	  fixed 'Bug 376331 - Middle-click paste should not change
	  selection'.

2008-04-03  Mike Krüger <mkrueger@novell.com> 

	* Mono.TextEditor/CodeSegmentPreviewWindow.cs,
	  Mono.TextEditor/LineSegment.cs,
	  Mono.TextEditor.Highlighting/SyntaxMode.cs: fixed 'Bug 376329 -
	  Folded region tooltip readability issues'

2008-04-02  Mike Krüger <mkrueger@novell.com> 

	* Mono.TextEditor/TextViewMargin.cs: fixed 'Bug 324272 - in search and
	  replace, parenthesis matching should be disabled'

2008-04-02  Mike Krüger <mkrueger@novell.com> 

	* Mono.TextEditor/TextEditorData.cs: worked on  bug 'Bug 376136 - Array
	  out of bounds selecting text'.

2008-04-02  Mike Krüger <mkrueger@novell.com> 

	

2008-04-02  Mike Krüger <mkrueger@novell.com> 

	* Mono.TextEditor/TextViewMargin.cs, Mono.TextEditor/IMargin.cs,
	  Mono.TextEditor/TextEditor.cs,
	  Mono.TextEditor.Highlighting/SyntaxMode.cs: Optimized preview
	  window a bit.

2008-04-02  Mike Krüger <mkrueger@novell.com> 

	* Mono.TextEditor.mdp, Mono.TextEditor/TextViewMargin.cs,
	  Mono.TextEditor/IMargin.cs,
	  Mono.TextEditor/CodeSegmentPreviewWindow.cs,
	  Mono.TextEditor/LineSegmentTree.cs, Mono.TextEditor/TextEditor.cs,
	  Mono.TextEditor.Highlighting/SyntaxMode.cs, Makefile.am: Added
	  preview window for collapsed regions (feature request 363639).

2008-03-27  Mike Krüger <mkrueger@novell.com> 

	* Mono.TextEditor/Document.cs: Removed debug message.

2008-03-21  Mike Krüger <mkrueger@novell.com> 

	* Mono.TextEditor/LineSegmentTree.cs: fixed Bug 372273 - MD crash.

2008-03-19  Mike Krüger <mkrueger@novell.com> 

	* Mono.TextEditor/Document.cs: Fixed 'Bug 372256 - Region wrapped when
	  Code Folding is disabled'

2008-03-18  Mike Krüger <mkrueger@novell.com> 

	* Mono.TextEditor/TextEditor.cs: Removed some debug messages.

2008-03-18  Mike Krüger <mkrueger@novell.com> 

	* Mono.TextEditor.Highlighting/SyntaxMode.cs,
	  Mono.TextEditor.Highlighting/SyntaxModeService.cs: Fixed Bug 371702
	  - XmlEditor - crash with empty file.

2008-03-14  Mike Krüger <mkrueger@novell.com> 

	* Mono.TextEditor.mdp, CSharpSyntaxMode.xml, CSyntaxMode.xml,
	  Mono.TextEditor.Highlighting/SyntaxMode.cs,
	  Mono.TextEditor.Highlighting/SyntaxModeService.cs,
	  Mono.TextEditor.Highlighting/Rule.cs, Makefile.am: Fixed Bug 370303
	  - '#if 0' blocks should be coloured as comments.
	
	  Changed the way spans are scanned. The order of the span definition
	  is now important - no more constraints. The first defined span is
	  used first - so define /// before // for example.

2008-03-14  Mike Krüger <mkrueger@novell.com> 

	* Mono.TextEditor/TextEditor.cs: fixed Bug 363951 - Numeric keyboard
	  does not work

2008-03-13  Mike Krüger <mkrueger@novell.com> 

	* Mono.TextEditor/TextViewMargin.cs: Possible fix: 'Bug 368597 - Wrong
	  location of caret in the new managed editor'.

2008-03-13  Mike Krüger <mkrueger@novell.com> 

	* Mono.TextEditor/TextEditor.cs: Fixed Bug 370133 - When jumping to a
	  line, caret should be placed in the middle of the window

2008-03-13  Mike Krüger <mkrueger@novell.com> 

	* Mono.TextEditor/Document.cs,
	  Mono.TextEditor.Highlighting/SyntaxMode.cs,
	  Mono.TextEditor.Highlighting/SyntaxModeService.cs: fixed Bug 370135
	  - XML comment highlighting not working

2008-03-13  Mike Krüger <mkrueger@novell.com> 

	* ValaSyntaxMode.xml: Added vala syntax mode from levi bard.

2008-03-12  Michael Hutchinson <mhutchinson@novell.com> 

	* Mono.TextEditor/DefaultEditActions.cs: Implement AutoIndent
	  behaviour.

2008-03-07  Mike Krüger <mkrueger@novell.com> 

	* Mono.TextEditor/Document.cs: Added some thread locks for the update logic.

2008-03-05  Michael Hutchinson <mhutchinson@novell.com> 

	* XmlSyntaxMode.xml: Apply XML highlighting to XAML , HTML and XHTML.

2008-03-05  Mike Krüger <mkrueger@novell.com> 

	* Mono.TextEditor/TextEditor.cs: Improved the scrolling speed (should be
	  visible on old machines).

2008-03-05  Mike Krüger <mkrueger@novell.com> 

	* Mono.TextEditor/TextEditor.cs: Window split now removes the split that
	  doesn't have the focus. (intelligent split)

2008-03-03  Mike Krüger <mkrueger@novell.com> 

	* Mono.TextEditor/BookmarkMargin.cs: Clicking on the bookmark margin on an
	  invalid line no longer triggers the bookmark in the last line.

2008-03-03  Mike Krüger <mkrueger@novell.com> 

	* Mono.TextEditor.mdp, AspNetSyntaxMode.xml, Makefile.am: Started ASP.NET
	  highlighting.

2008-03-03  Mike Krüger <mkrueger@novell.com> 

	* CPPSyntaxMode.xml, CSyntaxMode.xml, Mono.TextEditor/Document.cs,
	  Mono.TextEditor.Highlighting/SyntaxMode.cs: It's now possible that
	  syntax highlighting files inherit from each other (C<-C++).

2008-03-03  Mike Krüger <mkrueger@novell.com> 

	* Mono.TextEditor.Highlighting/SyntaxMode.cs: Refactored highlighting
	  algorithm.

2008-03-03  Mike Krüger <mkrueger@novell.com> 

	* Mono.TextEditor.Highlighting/SyntaxMode.cs,
	  Mono.TextEditor.Highlighting/Style.cs,
	  Mono.TextEditor.Highlighting/ChunkStyle.cs: Worked on the syntax
	  highlighting algorithm.

2008-03-03  Mike Krüger <mkrueger@novell.com> 

	* Mono.TextEditor/Document.cs: Added some worker threads.

2008-03-03  Mike Krüger <mkrueger@novell.com> 

	* Mono.TextEditor/TextViewMargin.cs: Removed debug message.

2008-03-01  Mike Krüger <mkrueger@novell.com> 

	* Mono.TextEditor.Highlighting/SyntaxModeService.cs: Fixed syntax
	  highlighting bug

2008-03-01  Mike Krüger <mkrueger@novell.com> 

	* CSharpSyntaxMode.xml, Mono.TextEditor/TextViewMargin.cs,
	  Mono.TextEditor.Highlighting/SyntaxMode.cs,
	  Mono.TextEditor.Highlighting/Match.cs: Added support for regular
	  expressions (syntax highlighting).

2008-03-01  Mike Krüger <mkrueger@novell.com> 

	* PythonSyntaxMode.xml, Mono.TextEditor.Highlighting/SyntaxMode.cs: fixed
	  """, ''' pydocs

2008-03-01  Mike Krüger <mkrueger@novell.com> 

	* PythonSyntaxMode.xml: Added python syntax highlighting.

2008-02-29  Levi Bard <taktaktaktaktaktaktaktaktaktak@gmail.com>
 
 	* CPPSyntaxMode.xml, CSyntaxMode.xml: Added headers to highlighted mime
 	types.

2008-02-29  Mike Krüger <mkrueger@novell.com> 

	* Mono.TextEditor/TextViewMargin.cs,
	  Mono.TextEditor.Highlighting/SyntaxModeService.cs: Freed up some
	  resources.

2008-02-29  Mike Krüger <mkrueger@novell.com> 

	* Mono.TextEditor/FoldMarkerMargin.cs, Mono.TextEditor/BookmarkMargin.cs:
	  Fixed zooming bug.

2008-02-29  Mike Krüger <mkrueger@novell.com> 

	* Mono.TextEditor/TextEditor.cs, Mono.TextEditor/TextEditorOptions.cs: Added
	  zoom commands to main menu.

2008-02-29  Mike Krüger <mkrueger@novell.com> 

	* Mono.TextEditor/TextViewMargin.cs: Added a function.

2008-02-29  Mike Krüger <mkrueger@novell.com> 

	* Mono.TextEditor/DefaultEditActions.cs, Mono.TextEditor/TextViewMargin.cs,
	  Mono.TextEditor/Document.cs, Mono.TextEditor/TextUtil.cs,
	  Mono.TextEditor/TextEditorData.cs: Moved TextUtil functions into
	  Document.

2008-02-29  Mike Krüger <mkrueger@novell.com> 

	* Mono.TextEditor.Highlighting/SyntaxModeService.cs,
	  Mono.TextEditor.Highlighting/WorkerThread.cs: Abstracted safe threading
	  in a reuseable workerthread class.

2008-02-29  Mike Krüger <mkrueger@novell.com> 

	* Mono.TextEditor/TextViewMargin.cs, Mono.TextEditor/TextUtil.cs: Fixed
	  Bracket highlighting on text operations.

2008-02-29  Mike Krüger <mkrueger@novell.com> 

	* Mono.TextEditor/DefaultEditActions.cs, Mono.TextEditor/TextUtil.cs:
	  changed next/prev word behaviour.

2008-02-29  Mike Krüger <mkrueger@novell.com> 

	* Mono.TextEditor.Highlighting/SyntaxModeService.cs: No longer using
	  Thread.Abort ().

2008-02-28  Mike Krüger <mkrueger@novell.com> 

	* Mono.TextEditor/TextEditorData.cs, Mono.TextEditor/TextEditor.cs: Worked
	  on search&replace. (Bug 365439 - Replace usability issues)

2008-02-28  Mike Krüger <mkrueger@novell.com> 

	* Mono.TextEditor/TextViewMargin.cs, Mono.TextEditor/Document.cs: Fixed some
	  bugs caused by a former change.

2008-02-28  Mike Krüger <mkrueger@novell.com> 

	* Mono.TextEditor/LineSplitter.cs, Mono.TextEditor/TextEditorData.cs,
	  Mono.TextEditor/TextEditor.cs, Mono.TextEditor/GapBuffer.cs,
	  Mono.TextEditor/GutterMargin.cs,
	  Mono.TextEditor.Tests/Mono.TextEditor.Tests.pidb,
	  Mono.TextEditor.Tests/Mono.TextEditor.Tests.mdp,
	  Mono.TextEditor.Tests/Mono.TextEditor.Tests/LineSplitterTests.cs,
	  Mono.TextEditor.Tests/Mono.TextEditor.Tests/SelectionTests.cs: Fixed Bug
	  365570 - Crash in the editor.

2008-02-27  Mike Krüger <mkrueger@novell.com> 

	

2008-02-27  Mike Krüger <mkrueger@novell.com> 

	* Mono.TextEditor.Highlighting/SyntaxMode.cs,
	  Mono.TextEditor.Highlighting/SyntaxModeService.cs: Support for escape
	  chars.

2008-02-27  Mike Krüger <mkrueger@novell.com> 

	

2008-02-27  Mike Krüger <mkrueger@novell.com> 

	

2008-02-27  Mike Krüger <mkrueger@novell.com> 

	* Mono.TextEditor/TextEditorData.cs: Refactored status bar.

2008-02-27  Mike Krüger <mkrueger@novell.com> 

	* Mono.TextEditor/Document.cs, Mono.TextEditor/TextEditorData.cs: Removed
	  some debug messages

2008-02-27  Mike Krüger <mkrueger@novell.com> 

	* Mono.TextEditor/TextViewMargin.cs, Mono.TextEditor/TextMarker.cs: Added
	  draw routine for a caret marker.

2008-02-27  Mike Krüger <mkrueger@novell.com> 

	* Mono.TextEditor/TextMarker.cs: Added background marker support.

2008-02-27  Mike Krüger <mkrueger@novell.com> 

	* Mono.TextEditor/Document.cs, Mono.TextEditor/TextEditorData.cs,
	  Mono.TextEditor/TextEditor.cs, Mono.TextEditor/Caret.cs,
	  Mono.TextEditor.Tests/Mono.TextEditor.Tests/UndoRedoTests.cs,
	  Mono.TextEditor.Highlighting/Caret.cs: Fixed Bug 362692 - Undoing all
	  changes should clear the modified flag of the editor.
	
	  Refactored structure a bit. Added unit tests for undo/redo operations.

2008-02-27  Aaron Bockover <abockover@novell.com>

	* OblivionStyle.xml: Made some style changes to be less bland

	* BrownStyle.xml: Renamed from UbuntuStyle

2008-02-27  Mike Krüger <mkrueger@novell.com> 

	* Mono.TextEditor/TextViewMargin.cs: fixed drawing bug.

2008-02-27  Mike Krüger <mkrueger@novell.com> 

	* Mono.TextEditor/TextViewMargin.cs: fixed not to draw invalid line bug.

2008-02-27  Mike Krüger <mkrueger@novell.com> 

	* Mono.TextEditor/DefaultEditActions.cs, Mono.TextEditor/Document.cs: Editor
	  now updates automatically when inserting/removing lines. (internal
	  change, does NOT affect users)

2008-02-26  Mike Krüger <mkrueger@novell.com> 

	* Mono.TextEditor/TextViewMargin.cs: Fixed possible exception in
	  TextViewMargin.

2008-02-25  Mike Krüger <mkrueger@novell.com> 

	* Mono.TextEditor.Highlighting/SyntaxMode.cs: Fixed syntax highlighting bug.

2008-02-23  Mike Krüger <mkrueger@novell.com> 

	* Mono.TextEditor/DefaultEditActions.cs, Mono.TextEditor/GapBuffer.cs,
	  Mono.TextEditor.Tests/Mono.TextEditor.Tests.pidb,
	  Mono.TextEditor.Highlighting/Rule.cs,
	  Mono.TextEditor.Highlighting/ChunkStyle.cs: Cleaned some code.

2008-02-23  Mike Krüger <mkrueger@novell.com> 

	* Mono.TextEditor/TextEditor.cs: possible fix for 363621.

2008-02-23  Mike Krüger <mkrueger@novell.com> 

	* Mono.TextEditor.mdp, Mono.TextEditor/Document.cs,
	  Mono.TextEditor/LineSegmentTree.cs, Mono.TextEditor/GapBuffer.cs,
	  Mono.TextEditor.Highlighting/SyntaxMode.cs: Added some assertions which
	  help to track errors.

2008-02-23  Mike Krüger <mkrueger@novell.com> 

	* Mono.TextEditor.Tests/Mono.TextEditor.Tests.pidb: Removed some unused
	  glade and gnome-sharp references (only the unused). But I'll continue to
	  remove glade, we need to lower the dependency tree a bit.

2008-02-22  Mike Krüger <mkrueger@novell.com> 

	* Mono.TextEditor/DefaultEditActions.cs, Mono.TextEditor/TextViewMargin.cs,
	  Mono.TextEditor/SearchOptions.cs, Mono.TextEditor/TextEditorData.cs,
	  Mono.TextEditor/TextEditor.cs, Mono.TextEditor/SearchResult.cs,
	  Mono.TextEditor.Tests/Mono.TextEditor.Tests/SearchTests.cs: Fixed Bug
	  364045 - Can't use Search Previous command to go through to all matches.
	  And wrote some unit tests for the search commands. 

2008-02-22  Mike Krüger <mkrueger@novell.com> 

	* Mono.TextEditor/Document.cs: Fixed bug in logicaltovisuallocation.

2008-02-22  Mike Krüger <mkrueger@novell.com> 

	* Mono.TextEditor/TextEditor.cs, Mono.TextEditor/SearchResult.cs: Search now
	  gives more information about the result.

2008-02-22  Mike Krüger <mkrueger@novell.com> 

	* Mono.TextEditor/TextEditor.cs: Added support for custom drag sources.

2008-02-22  Mike Krüger <mkrueger@novell.com> 

	* Mono.TextEditor/DefaultEditActions.cs: Added try/catch, may help to track
	  the cut&paste problem.

2008-02-22  Mike Krüger <mkrueger@novell.com> 

	* Mono.TextEditor/TextEditor.cs: Bug 363951 - Numeric keyboard does not work

2008-02-22  Mike Krüger <mkrueger@novell.com> 

	* Mono.TextEditor/DefaultEditActions.cs: Changed copy behaviour.

2008-02-22  Mike Krüger <mkrueger@novell.com> 

	* Mono.TextEditor/DefaultEditActions.cs: Added global copy event (for the
	  clipboard ring)

2008-02-21  Mike Krüger <mkrueger@novell.com> 

	* Mono.TextEditor/TextViewMargin.cs: Fixed Bug 363631 - The selection does
	  not work for "*" symbol.

2008-02-21  Mike Krüger <mkrueger@novell.com> 

	* Mono.TextEditor.Highlighting/SyntaxMode.cs: fixed highlighting issue.

2008-02-21  Mike Krüger <mkrueger@novell.com> 

	* Mono.TextEditor/TextEditor.cs: Fixed Bug 363762 - Scrollbar does not take
	  into account collapsed regions.

2008-02-21  Mike Krüger <mkrueger@novell.com> 

	* Mono.TextEditor/Document.cs, Mono.TextEditor/TextUtil.cs: Fixed Bug 363771
	  - Strange behavior when typing on a new file.

2008-02-21  Mike Krüger <mkrueger@novell.com> 

	* Mono.TextEditor/DefaultEditActions.cs, Mono.TextEditor/Caret.cs,
	  Mono.TextEditor.Highlighting/SyntaxModeService.cs,
	  Mono.TextEditor.Highlighting/Caret.cs: Fixed Bug 363628 - MD text editor
	  does not recognize comments inside comments

2008-02-21  Mike Krüger <mkrueger@novell.com> 

	* Mono.TextEditor.Highlighting/SyntaxMode.cs: fixed Bug 363624 - variables
	  which contains keyword are wrongly recongnized

2008-02-21  Mike Krüger <mkrueger@novell.com> 

	* Mono.TextEditor/TextEditor.cs: Fixed control key problem.

2008-02-20  Mike Krüger <mkrueger@novell.com> 

	* Mono.TextEditor/DefaultEditActions.cs: Fixed update at delet line/delete
	  line to end commands.

2008-02-20  Mike Krüger <mkrueger@novell.com> 

	* Mono.TextEditor/BookmarkMargin.cs: Bookmark is now scaling better.

2008-02-19  Mike Krüger <mkrueger@novell.com> 

	* Mono.TextEditor/DefaultEditActions.cs,
	  Mono.TextEditor.Tests/Mono.TextEditor.Tests.pidb,
	  Mono.TextEditor.Tests/Mono.TextEditor.Tests.DefaultEditActions/InsertTabTests.cs:
	  Found insert tab case that failed.

2008-02-19  Mike Krüger <mkrueger@novell.com> 

	* Mono.TextEditor/DefaultEditActions.cs, Mono.TextEditor/TextEditorData.cs,
	  Mono.TextEditor.Tests/Mono.TextEditor.Tests.DefaultEditActions/SelectionSelectAllTests.cs:
	  Fixed "Bug 362983 - Text selected with Select All can't be unselected"

2008-02-19  Mike Krüger <mkrueger@novell.com> 

	* Mono.TextEditor.Tests/Mono.TextEditor.Tests.pidb: Copy to primary
	  clipboard is now lazy (Improves performance for large selections).

2008-02-19  Mike Krüger <mkrueger@novell.com> 

	* Mono.TextEditor.Tests/Mono.TextEditor.Tests.DefaultEditActions/InsertTabTests.cs,
	  Mono.TextEditor.Tests/Mono.TextEditor.Tests.DefaultEditActions/RemoveTabTests.cs:
	  Added Remove tab tests.

2008-02-19  Mike Krüger <mkrueger@novell.com> 

	* Mono.TextEditor/DefaultEditActions.cs, Mono.TextEditor/TextViewMargin.cs,
	  Mono.TextEditor/TextEditorData.cs, Mono.TextEditor/TextEditor.cs: Fixed
	  little issues found by unit testing.
	* Mono.TextEditor.Tests/Mono.TextEditor.Tests/SelectionTests.cs,
	  Mono.TextEditor.Tests/Mono.TextEditor.Tests.DefaultEditActions/InsertTabTests.cs:
	  Extended unit tests.

2008-02-19  Mike Krüger <mkrueger@novell.com> 

	* Mono.TextEditor/Caret.cs: Bug 362895 - Caret missplaced when jumping to an
	  error.

2008-02-19  Mike Krüger <mkrueger@novell.com> 

	* Mono.TextEditor/TextViewMargin.cs: fixed Bug 362879 - Bracket highlight
	  not removed.

2008-02-19  Mike Krüger <mkrueger@novell.com> 

	* Mono.TextEditor/TextViewMargin.cs, Mono.TextEditor/TextEditorData.cs,
	  Mono.TextEditor.Tests/Mono.TextEditor.Tests.pidb: Fixed Bug 362887 -
	  Paste command pastes text to the wrong location.

2008-02-19  Mike Krüger <mkrueger@novell.com> 

	* Mono.TextEditor.Tests/Mono.TextEditor.Tests.mdp,
	  Mono.TextEditor.Tests/Mono.TextEditor.Tests.DefaultEditActions/InsertTabTests.cs:
	  Added some tests for the insert tab behavior.

2008-02-19  Mike Krüger <mkrueger@novell.com> 

	* Mono.TextEditor/DefaultEditActions.cs, Mono.TextEditor/Document.cs,
	  Mono.TextEditor/TextEditorData.cs, Mono.TextEditor/TextEditor.cs,
	  Mono.TextEditor.Tests/Mono.TextEditor.Tests.pidb: Fixed insert/remove
	  indent (Bug 362896 - Unindent action leaves selection in a weird state).

2008-02-19  Mike Krüger <mkrueger@novell.com> 

	* Mono.TextEditor.Tests/Mono.TextEditor.Tests.mdp,
	  Mono.TextEditor.Tests/Mono.TextEditor.Tests,
	  Mono.TextEditor.Tests/Mono.TextEditor.Tests/DocumentTests.cs,
	  Mono.TextEditor.Tests/Mono.TextEditor.Tests.DefaultEditActions/DocumentTests.cs,
	  Mono.TextEditor.Tests/Mono.TextEditor.Tests.DefaultEditActions/CaretMoveTests.cs,
	  Mono.TextEditor.Tests/Mono.TextEditor.Tests.DefaultEditActions/InsertNewLineTests.cs:
	  Worked on text editor unit tests.

2008-02-19  Lluis Sanchez Gual <lluis@novell.com> 

	* Makefile.am, Mono.TextEditor.mdp: Fixed assembly references.

2008-02-19  Lluis Sanchez Gual <lluis@novell.com> 

	* Mono.TextEditor/TextEditor.cs: Added key bindings for
	  control+shift+up/down. In OnLeaveNotifyEvent, reset the cursor only when
	  the mouse is really leaving the window.

2008-02-19  Mike Krüger <mkrueger@novell.com> 

	* Mono.TextEditor/DefaultEditActions.cs, Mono.TextEditor/TextViewMargin.cs,
	  Mono.TextEditor/Document.cs, Mono.TextEditor/Segment.cs,
	  Mono.TextEditor/LineSegment.cs: Fixed some warnings.

2008-02-19  Mike Krüger <mkrueger@novell.com> 

	* Mono.TextEditor/TextEditor.cs: Fixed possible nullref.

2008-02-19  Mike Krüger <mkrueger@novell.com> 

	* Mono.TextEditor/DefaultEditActions.cs, Mono.TextEditor/TextViewMargin.cs,
	  Mono.TextEditor/Document.cs, Mono.TextEditor/TextEditorData.cs,
	  Mono.TextEditor/IMargin.cs, Mono.TextEditor/SelectionMarker.cs,
	  Mono.TextEditor/TextEditor.cs, Mono.TextEditor/GutterMargin.cs: Worked
	  on selection.

2008-02-18  Mike Krüger <mkrueger@novell.com> 

	* Mono.TextEditor/DefaultEditActions.cs: fixed Bug 322763 - Ctrl + Backspace
	  deletes the end of the line.

2008-02-18  Mike Krüger <mkrueger@novell.com> 

	* Mono.TextEditor/DefaultEditActions.cs: goto/delete next/prev word should
	  now be the same as in gtksourceview.

2008-02-18  Mike Krüger <mkrueger@novell.com> 

	* Mono.TextEditor/Document.cs, Mono.TextEditor/TextEditor.cs: Implemented
	  undo operation dispose

2008-02-18  Mike Krüger <mkrueger@novell.com> 

	* Mono.TextEditor/Document.cs, Mono.TextEditor/TextEditorData.cs,
	  Mono.TextEditor/TextEditor.cs: Fixed undo/redo bug.

2008-02-18  Mike Krüger <mkrueger@novell.com> 

	* Mono.TextEditor/DefaultEditActions.cs, Mono.TextEditor/Document.cs,
	  Mono.TextEditor/TextEditorData.cs, Mono.TextEditor/TextEditor.cs: Worked
	  on undo/redo.

2008-02-18  Mike Krüger <mkrueger@novell.com> 

	* Mono.TextEditor/TextViewMargin.cs: fixed Bug 362691 - Mouse click doesn't
	  clear selection in some specific case

2008-02-18  Mike Krüger <mkrueger@novell.com> 

	* Mono.TextEditor/TextViewMargin.cs, Mono.TextEditor/FoldMarkerMargin.cs,
	  Mono.TextEditor/IMargin.cs, Mono.TextEditor/TextEditor.cs,
	  Mono.TextEditor/BookmarkMargin.cs, Mono.TextEditor/GutterMargin.cs:
	  Worked on mouse behavior.
	
	  Fixing Bug 362683 - Double click + drag selection not working
	
	  Bug 362687 - Triple-click should select the whole line

2008-02-18  Mike Krüger <mkrueger@novell.com> 

	* Mono.TextEditor/TextViewMargin.cs, Mono.TextEditor/FoldMarkerMargin.cs,
	  Mono.TextEditor/TextEditor.cs, Mono.TextEditor/BookmarkMargin.cs,
	  Mono.TextEditor/TextEditorOptions.cs: Implemented mouse wheel zoom.

2008-02-18  Mike Krüger <mkrueger@novell.com> 

	* Mono.TextEditor/TextEditor.cs: Changed scroll to caret a bit.

2008-02-18  Mike Krüger <mkrueger@novell.com> 

	* Mono.TextEditor/DefaultEditActions.cs: Fixed tabs2spaces option.

2008-02-18  Mike Krüger <mkrueger@novell.com> 

	* BooSyntaxMode.xml: Added boo syntax mode.

2008-02-18  Mike Krüger <mkrueger@novell.com> 

	* VBNetSyntaxMode.xml: Fixed VB.NET syntax mode (comments).

2008-02-17  Mike Krüger <mkrueger@novell.com> 

	* Mono.TextEditor/TextUtil.cs, Mono.TextEditor/TextEditor.cs: Worked on
	  search options.

2008-02-17  Mike Krüger <mkrueger@novell.com> 

	* Mono.TextEditor/TextViewMargin.cs: Caret line highlighting works again.

2008-02-17  Mike Krüger <mkrueger@novell.com> 

	* Mono.TextEditor/TextViewMargin.cs, Mono.TextEditor/Document.cs,
	  Mono.TextEditor/SearchOptions.cs, Mono.TextEditor/TextUtil.cs,
	  Mono.TextEditor/TextEditorData.cs, Mono.TextEditor/TextEditor.cs,
	  Mono.TextEditor/Segment.cs, Mono.TextEditor/LineSegment.cs,
	  Mono.TextEditor.Highlighting/Style.cs: Worked on search and replace.

2008-02-16  Mike Krüger <mkrueger@novell.com> 

	* Mono.TextEditor/TextViewMargin.cs: Small refactorings.

2008-02-16  Mike Krüger <mkrueger@novell.com> 

	* Mono.TextEditor/DefaultEditActions.cs, Mono.TextEditor/TextViewMargin.cs,
	  Mono.TextEditor/Document.cs, Mono.TextEditor/Caret.cs,
	  Mono.TextEditor/LineSegment.cs: Caret now remembers it's column when
	  moving up/down.

2008-02-16  Mike Krüger <mkrueger@novell.com> 

	* OblivionStyle.xml, Mono.TextEditor/TextViewMargin.cs: Fixed caret drawing
	  issues.

2008-02-15  Mike Krüger <mkrueger@novell.com> 

	* Mono.TextEditor/TextViewMargin.cs: Fixed ruler drawing.

2008-02-15  Mike Krüger <mkrueger@novell.com> 

	* Mono.TextEditor/TextEditor.cs: Corrected ruler posititon.

2008-02-15  Mike Krüger <mkrueger@novell.com> 

	* Mono.TextEditor/TextViewMargin.cs, Mono.TextEditor/Document.cs,
	  Mono.TextEditor/FoldMarkerMargin.cs, Mono.TextEditor/TextEditor.cs,
	  Mono.TextEditor/GutterMargin.cs: Refactored text editor.

2008-02-15  Mike Krüger <mkrueger@novell.com> 

	* Mono.TextEditor/TextEditor.cs: Keypad control keys now work.

2008-02-15  Mike Krüger <mkrueger@novell.com> 

	

2008-02-15  Mike Krüger <mkrueger@novell.com> 

	* Mono.TextEditor/DefaultEditActions.cs, Mono.TextEditor/Document.cs,
	  Mono.TextEditor/IBuffer.cs, Mono.TextEditor/GapBuffer.cs,
	  Mono.TextEditor/GutterMargin.cs: Fixed gutter bug & refactored.

2008-02-15  Mike Krüger <mkrueger@novell.com> 

	* Mono.TextEditor/DefaultEditActions.cs, Mono.TextEditor/TextViewMargin.cs,
	  Mono.TextEditor/Document.cs, Mono.TextEditor/LineSplitter.cs,
	  Mono.TextEditor/TextUtil.cs, Mono.TextEditor/FoldMarkerMargin.cs,
	  Mono.TextEditor/TextEditorData.cs, Mono.TextEditor/TextMarker.cs,
	  Mono.TextEditor/SelectionMarker.cs,
	  Mono.TextEditor/DocumentUpdateRequest.cs, Mono.TextEditor/TextEditor.cs,
	  Mono.TextEditor/Caret.cs, Mono.TextEditor/BookmarkMargin.cs,
	  Mono.TextEditor/DocumentLocation.cs, Mono.TextEditor/GutterMargin.cs,
	  Mono.TextEditor.Highlighting/SyntaxMode.cs,
	  Mono.TextEditor.Highlighting/SemanticRule.cs,
	  Mono.TextEditor.Highlighting/SyntaxModeService.cs: Refactored text
	  editor. Fixed column ruler.

2008-02-15  Lluis Sanchez Gual <lluis@novell.com> 

	* Mono.TextEditor/TextViewMargin.cs: Remove access to properties service
	  from performance critical methods. Greatly improves performance.

2008-02-15  Lluis Sanchez Gual <lluis@novell.com> 

	* Mono.TextEditor/TextEditor.cs: Added method for running an editor action.

2008-02-15  Lluis Sanchez Gual <lluis@novell.com> 

	* Mono.TextEditor/DefaultEditActions.cs, Mono.TextEditor/TextViewMargin.cs,
	  Mono.TextEditor/TextUtil.cs, Mono.TextEditor/TextEditor.cs: Implemented
	  'go to matching bracket' action.

2008-02-14  Mike Krüger <mkrueger@novell.com> 

	* Mono.TextEditor/TextViewMargin.cs, Mono.TextEditor/TextMarker.cs,
	  Mono.TextEditor/TextEditor.cs,
	  Mono.TextEditor.Highlighting/SemanticRule.cs: Url textmarker now has a
	  type enum.

2008-02-14  Mike Krüger <mkrueger@novell.com> 

	* Mono.TextEditor/TextViewMargin.cs: Fixed bug in ColumnToVisualX.

2008-02-14  Mike Krüger <mkrueger@novell.com> 

	* Mono.TextEditor/TextEditor.cs: Commented out smooth scrooling (can't get
	  it right)

2008-02-14  Mike Krüger <mkrueger@novell.com> 

	* Mono.TextEditor/TextViewMargin.cs, Mono.TextEditor/TextMarker.cs: Markers
	  are now drawn with selection information.

2008-02-14  Mike Krüger <mkrueger@novell.com> 

	* Mono.TextEditor/TextViewMargin.cs: Fixed highlighting bracket drawing
	  issue.

2008-02-14  Mike Krüger <mkrueger@novell.com> 

	* Mono.TextEditor/TextViewMargin.cs, Mono.TextEditor/TextEditor.cs,
	  Mono.TextEditor/Caret.cs: Fixed caret drawing error.

2008-02-14  Mike Krüger <mkrueger@novell.com> 

	* Mono.TextEditor/ISegment.cs, Mono.TextEditor/TextViewMargin.cs,
	  Mono.TextEditor/Segment.cs, Mono.TextEditor/LineSegment.cs: Fixed
	  folding marker drawing.

2008-02-14  Mike Krüger <mkrueger@novell.com> 

	* TangoLightStyle.xml, OblivionStyle.xml, UbuntuStyle.xml,
	  Mono.TextEditor/TextViewMargin.cs, Mono.TextEditor/TextEditor.cs,
	  Mono.TextEditor.Highlighting/Style.cs, C64Style.xml: Fixed some drawing
	  issues & speed bug with ctrl+home.

2008-02-14  Mike Krüger <mkrueger@novell.com> 

	* Mono.TextEditor/ISegment.cs, Mono.TextEditor/DefaultEditActions.cs,
	  Mono.TextEditor/TextViewMargin.cs, Mono.TextEditor/Document.cs,
	  Mono.TextEditor/TextEditorData.cs, Mono.TextEditor/TextMarker.cs,
	  Mono.TextEditor/TextEditor.cs, Mono.TextEditor/Segment.cs,
	  Mono.TextEditor/LineSegment.cs,
	  Mono.TextEditor.Highlighting/SyntaxModeService.cs: Refactored much. Tab
	  stops should now work. I've changed the update behaviour a bit - so
	  expect some drawing issues (something updated too late or not updated at
	  all).  Drawing itself should go faster, but I don't have hard data here.

2008-02-14  Mike Krüger <mkrueger@novell.com> 

	* Mono.TextEditor/TextViewMargin.cs, Mono.TextEditor/TextEditor.cs: Fixed
	  mouse selection to the left bug.

2008-02-14  Lluis Sanchez Gual <lluis@novell.com> 

	* Mono.TextEditor/TextEditor.cs: Ignore leave events raised by pointer Grab,
	  since the pointer is not actually leaving the window.

2008-02-13  Mike Krüger <mkrueger@novell.com> 

	* Mono.TextEditor/TextViewMargin.cs: Fixed Bug 361473 - Incorrect placement
	  of the cursor with mouse click.

2008-02-13  Mike Krüger <mkrueger@novell.com> 

	* Mono.TextEditor/TextViewMargin.cs, Mono.TextEditor/TextMarker.cs,
	  Mono.TextEditor/TextEditor.cs: Optimized drawing.

2008-02-13  Mike Krüger <mkrueger@novell.com> 

	* Mono.TextEditor/TextViewMargin.cs, Mono.TextEditor/TextEditor.cs: Fixed
	  drawing glicht caused by false adjustment.

2008-02-13  Mike Krüger <mkrueger@novell.com> 

	* Mono.TextEditor/TextEditor.cs: Changed scrolling a bit.

2008-02-13  Mike Krüger <mkrueger@novell.com> 

	* Mono.TextEditor/TextViewMargin.cs, Mono.TextEditor/FoldMarkerMargin.cs,
	  Mono.TextEditor/IMargin.cs, Mono.TextEditor/TextEditor.cs,
	  Mono.TextEditor/BookmarkMargin.cs, Mono.TextEditor/GutterMargin.cs:
	  Implemented shift+click behavior.

2008-02-13  Mike Krüger <mkrueger@novell.com> 

	* Mono.TextEditor/TextEditor.cs: Changed delete action.

2008-02-13  Mike Krüger <mkrueger@novell.com> 

	* Mono.TextEditor/TextViewMargin.cs, Mono.TextEditor/FoldMarkerMargin.cs,
	  Mono.TextEditor/IMargin.cs, Mono.TextEditor/TextMarker.cs,
	  Mono.TextEditor/TextEditor.cs, Mono.TextEditor/BookmarkMargin.cs,
	  Mono.TextEditor/GutterMargin.cs: Implemented smooth scrolling.

2008-02-12  Mike Krüger <mkrueger@novell.com> 

	* Mono.TextEditor/TextEditor.cs: Fixed an error.

2008-02-12  Mike Krüger <mkrueger@novell.com> 

	* Mono.TextEditor.mdp, Mono.TextEditor/Document.cs,
	  Mono.TextEditor.Highlighting/SyntaxMode.cs,
	  Mono.TextEditor.Highlighting/SemanticRule.cs,
	  Mono.TextEditor.Highlighting/SyntaxModeService.cs,
	  Mono.TextEditor.Highlighting/Rule.cs, Makefile.am: Worked on semantic
	  highlighting.

2008-02-12  Mike Krüger <mkrueger@novell.com> 

	* CSharpSyntaxMode.xml, Mono.TextEditor/LineSplitter.cs,
	  Mono.TextEditor/TextMarker.cs, Mono.TextEditor/TextEditor.cs,
	  Mono.TextEditor/LineSegment.cs,
	  Mono.TextEditor.Highlighting/SyntaxMode.cs,
	  Mono.TextEditor.Highlighting/SyntaxModeService.cs,
	  Mono.TextEditor.Highlighting/Rule.cs: Started support for semantic
	  highlighting. Urls+email addresses in comments and strings are
	  highlighted.
	
	  (Yes I know that THIS doesn't need to be done with semantic
	  highlighting, but I need to test it out somewhere)

2008-02-12  Mike Krüger <mkrueger@novell.com> 

	* Mono.TextEditor/TextViewMargin.cs, Mono.TextEditor/Document.cs,
	  Mono.TextEditor/FoldMarkerMargin.cs, Mono.TextEditor/BookmarkMargin.cs,
	  Mono.TextEditor/GutterMargin.cs,
	  Mono.TextEditor.Highlighting/SyntaxModeService.cs: Worked on memory
	  management.

2008-02-12  Mike Krüger <mkrueger@novell.com> 

	* Mono.TextEditor/TextViewMargin.cs, Mono.TextEditor/Document.cs,
	  Mono.TextEditor/LineSegment.cs,
	  Mono.TextEditor.Highlighting/SyntaxModeService.cs: Syntax highlighting
	  update is now faster. (produced too many redraws)

2008-02-11  Mike Krüger <mkrueger@novell.com> 

	* TangoLightStyle.xml, Mono.TextEditor.Highlighting/Style.cs, C64Style.xml:
	  Reversed bookmark color.

2008-02-11  Mike Krüger <mkrueger@novell.com> 

	* Mono.TextEditor/DefaultEditActions.cs, Mono.TextEditor/TextViewMargin.cs,
	  Mono.TextEditor/TextEditor.cs: Middle mouse button paste now works.

2008-02-11  Mike Krüger <mkrueger@novell.com> 

	* TangoLightStyle.xml, Mono.TextEditor.mdp, bookmark.png, OblivionStyle.xml,
	  UbuntuStyle.xml, Mono.TextEditor/TextViewMargin.cs,
	  Mono.TextEditor/Document.cs, Mono.TextEditor/FoldMarkerMargin.cs,
	  Mono.TextEditor/IMargin.cs, Mono.TextEditor/TextEditor.cs,
	  Mono.TextEditor/BookmarkMargin.cs, Mono.TextEditor/TextEditorOptions.cs,
	  Mono.TextEditor/GutterMargin.cs, Mono.TextEditor.Highlighting/Style.cs,
	  Makefile.am, C64Style.xml: Worked on text editor - performance & drawing
	  improvements.

2008-02-11 Michael Hutchinson <mhutchinson@novell.com> 

	* Makefile.am: Fix location of installed assembly.

2008-02-11  Mike Krüger <mkrueger@novell.com> 

	* Mono.TextEditor.mdp, Mono.TextEditor/TextViewMargin.cs,
	  Mono.TextEditor/TextEditor.cs, Mono.TextEditor/GutterMargin.cs,
	  gtk-gui/objects.xml, Makefile.am: Optimized/Refactored the text editor.

2008-02-11  Mike Krüger <mkrueger@novell.com> 

	* Mono.TextEditor/FoldMarkerMargin.cs, Mono.TextEditor/IMargin.cs,
	  Mono.TextEditor/TextEditor.cs, Mono.TextEditor/BookmarkMargin.cs,
	  Mono.TextEditor/GutterMargin.cs,
	  Mono.TextEditor.Highlighting/SyntaxMode.cs,
	  Mono.TextEditor.Highlighting/SyntaxModeService.cs,
	  Mono.TextEditor.Highlighting/Rule.cs: Optimized performance a bit. (To
	  get real performance gain, scrolling must be solved differently)

2008-02-10  Mike Krüger <mkrueger@novell.com> 

	* Mono.TextEditor/LineSplitter.cs, Mono.TextEditor/TextEditor.cs,
	  Mono.TextEditor.Highlighting/SyntaxMode.cs: Fixed some drawing issues.

2008-02-09  Mike Krüger <mkrueger@novell.com> 

	* Mono.TextEditor/DefaultEditActions.cs, Mono.TextEditor/TextEditor.cs:
	  Primary clipboard now works.

2008-02-09  Mike Krüger <mkrueger@novell.com> 

	* Mono.TextEditor/TextEditor.cs, Mono.TextEditor/Caret.cs: Overwrite mode
	  now works.

2008-02-09  Mike Krüger <mkrueger@novell.com> 

	* Mono.TextEditor/TextEditor.cs: Fixed caret drawing bug (occurred when
	  caret was in line with foldings).

2008-02-08  Mike Krüger <mkrueger@novell.com> 

	* TangoLightStyle.xml, OblivionStyle.xml, UbuntuStyle.xml,
	  Mono.TextEditor.Highlighting/Style.cs,
	  Mono.TextEditor.Highlighting/DefaultStyle.cs, C64Style.xml: Style names
	  are not localized anymore (but descriptions are).

2008-02-08  Mike Krüger <mkrueger@novell.com> 

	* UbuntuStyle.xml: Added ubuntu style (but it could need some improvements).

2008-02-08  Mike Krüger <mkrueger@novell.com> 

	* Mono.TextEditor.Highlighting/DefaultStyle.cs: Changed default style
	  (folding on mouse over).

2008-02-08  Mike Krüger <mkrueger@novell.com> 

	* XmlSyntaxMode.xml: Worked on xml syntax highlighting

2008-02-08  Mike Krüger <mkrueger@novell.com> 

	* Mono.TextEditor.Highlighting/SyntaxModeService.cs: removed some redraws.

2008-02-08  Mike Krüger <mkrueger@novell.com> 

	* Mono.TextEditor/Document.cs, Mono.TextEditor/LineSplitter.cs,
	  Mono.TextEditor.Highlighting/SyntaxMode.cs,
	  Mono.TextEditor.Highlighting/SyntaxModeService.cs: Fixed highlighting
	  bug.

2008-02-07  Mike Krüger <mkrueger@novell.com> 

	* Mono.TextEditor/TextEditor.cs, Mono.TextEditor/TextEditorOptions.cs: Color
	  styles are now in options.

2008-02-06  Mike Krüger <mkrueger@novell.com> 

	* Mono.TextEditor/TextEditor.cs: Worked on printing.

2008-02-05  Mike Krüger <mkrueger@novell.com> 

	* Mono.TextEditor/Document.cs, Mono.TextEditor/FoldingType.cs,
	  Mono.TextEditor/TextEditor.cs, Mono.TextEditor/FoldSegment.cs: Added
	  some folding commands.

2008-02-05  Mike Krüger <mkrueger@novell.com> 

	* Mono.TextEditor/DefaultEditActions.cs, Mono.TextEditor/Document.cs,
	  Mono.TextEditor/Caret.cs, Mono.TextEditor/FoldSegment.cs: Improved
	  folding behavior.

2008-02-05  Mike Krüger <mkrueger@novell.com> 

	* Mono.TextEditor/TextEditor.cs: Changed bracket highlighting in selected
	  regions.

2008-02-05  Mike Krüger <mkrueger@novell.com> 

	* Mono.TextEditor/TextEditor.cs: Fixed click on invalid line bug.

2008-02-04  Mike Krüger <mkrueger@novell.com> 

	* Mono.TextEditor.Highlighting/SyntaxModeService.cs: Fixed highlighting
	  panel.

2008-02-04  Mike Krüger <mkrueger@novell.com> 

	* TangoStyle.xml: Tango bracket matching has now better colors.

2008-02-04  Mike Krüger <mkrueger@novell.com> 

	* Mono.TextEditor.mdp, TangoStyle.xml, OblivionStyle.xml,
	  Mono.TextEditor/TextUtil.cs, Mono.TextEditor/TextEditor.cs,
	  Mono.TextEditor/TextEditorOptions.cs,
	  Mono.TextEditor.Highlighting/SyntaxModeService.cs,
	  Mono.TextEditor.Highlighting/Style.cs, Makefile.am: Implemented bracket
	  matching.

2008-02-04  Mike Krüger <mkrueger@novell.com> 

	* Mono.TextEditor/DefaultEditActions.cs: Implemented Bug 354129 - Auto add
	  second brackets, quotation mark.

2008-02-04  Mike Krüger <mkrueger@novell.com> 

	* Mono.TextEditor/DefaultEditActions.cs, Mono.TextEditor/Document.cs:
	  Implemented Bug 313786 - New editor needs to handle cr/lf issues,
	  encoding.

2008-02-04  Mike Krüger <mkrueger@novell.com> 

	* Mono.TextEditor/Document.cs: Implemented Bug 323946 - Undo/Redo
	  functionality are not context sensitive.

2008-02-03  Mike Krüger <mkrueger@novell.com> 

	* Mono.TextEditor/Document.cs, Mono.TextEditor/LineSplitter.cs,
	  Mono.TextEditor/IBuffer.cs, Mono.TextEditor/LineSegmentTree.cs: Fixed
	  reload bug.

2008-02-03  Mike Krüger <mkrueger@novell.com> 

	* TangoStyle.xml: Changed literal color in tango style.

2008-02-03  Mike Krüger <mkrueger@novell.com> 

	* Mono.TextEditor.mdp, Makefile.am: bookmark.png wasn't a resource ?

2008-02-03  Mike Krüger <mkrueger@novell.com> 

	* Mono.TextEditor/DefaultEditActions.cs: Insert/Remove Indent now works
	  without selection.

2008-02-03  Mike Krüger <mkrueger@novell.com> 

	* Mono.TextEditor/DefaultEditActions.cs, Mono.TextEditor/TextEditorData.cs:
	  Some changes to remove code duplication.

2008-02-03  Mike Krüger <mkrueger@novell.com> 

	* Mono.TextEditor/DefaultEditActions.cs, Mono.TextEditor/TextEditorData.cs:
	  Fixed Insert/Remove tab selection range bug.

2008-02-03  Mike Krüger <mkrueger@novell.com> 

	* Mono.TextEditor/TextEditor.cs, Mono.TextEditor/BookmarkMargin.cs: Some
	  changes for the splitting feature.

2008-02-03  Mike Krüger <mkrueger@novell.com> 

	* Mono.TextEditor/LineSplitter.cs, Mono.TextEditor/TextEditor.cs,
	  Mono.TextEditor/GutterMargin.cs: Gutter redraws on width changes.

2008-02-03  Mike Krüger <mkrueger@novell.com> 

	* Mono.TextEditor/LineSplitter.cs: Added some safety checks.

2008-02-01  Mike Krüger <mkrueger@novell.com> 

	* Mono.TextEditor/TextEditor.cs: Fixed bug.

2008-02-01  Mike Krüger <mkrueger@novell.com> 

	* Mono.TextEditor/DefaultEditActions.cs: Changed the way the textedior
	  indents.

2008-02-01  Mike Krüger <mkrueger@novell.com> 

	* Mono.TextEditor.mdp, AssemblyInfo.cs, Mono.TextEditor/TextEditor.cs,
	  Mono.TextEditor.Highlighting/AssemblyInfo.cs, gtk-gui/gui.stetic,
	  Makefile.am: Added makefile.

2008-02-01  Mike Krüger <mkrueger@novell.com> 

	* Mono.TextEditor/Document.cs, Mono.TextEditor/TextEditor.cs,
	  Mono.TextEditor/Segment.cs, Mono.TextEditor/FoldSegment.cs: Improved
	  folding updating.

2008-02-01  Mike Krüger <mkrueger@novell.com> 

	* Mono.TextEditor/Document.cs, Mono.TextEditor/TextEditor.cs: Fixed
	  VisualToLogicalLine method.

2008-02-01  Mike Krüger <mkrueger@novell.com> 

	* Mono.TextEditor/TextEditor.cs: Worked on folding.

2008-02-01  Mike Krüger <mkrueger@novell.com> 

	* TangoStyle.xml, Mono.TextEditor/Document.cs: Worked on folding.

2008-01-31  Mike Krüger <mkrueger@novell.com> 

	* VBNetSyntaxMode.xml, CSharpSyntaxMode.xml, JavaSyntaxMode.xml,
	  CPPSyntaxMode.xml, CSyntaxMode.xml,
	  Mono.TextEditor.Highlighting/SyntaxMode.cs,
	  Mono.TextEditor.Highlighting/SyntaxModeService.cs,
	  Mono.TextEditor.Highlighting/Style.cs, XmlSyntaxMode.xml: Implemented
	  lazy loading of syntax modes and styles.

2008-01-31  Mike Krüger <mkrueger@novell.com> 

	* Mono.TextEditor.mdp, TangoStyle.xml, VBNetSyntaxMode.xml,
	  JavaSyntaxMode.xml, CSyntaxMode.xml, CPPSyntaxMode.xml,
	  OblivionStyle.xml, Mono.TextEditor/Document.cs,
	  Mono.TextEditor.Highlighting/SyntaxMode.cs,
	  Mono.TextEditor.Highlighting/SyntaxModeService.cs, XmlSyntaxMode.xml,
	  C64Style.xml: Added some syntax highlighting files.

2008-01-31  Mike Krüger <mkrueger@novell.com> 

	* Mono.TextEditor/DefaultEditActions.cs, Mono.TextEditor/TextEditorData.cs,
	  Mono.TextEditor/TextEditorOptions.cs,
	  Mono.TextEditor.Highlighting/SyntaxMode.cs, XmlSyntaxMode.xml: Added
	  iterator for selected lines.

2008-01-30  Mike Krüger <mkrueger@novell.com> 

	* Mono.TextEditor/DefaultEditActions.cs: Fixed italic bug in rtf output.

2008-01-30  Mike Krüger <mkrueger@novell.com> 

	* Mono.TextEditor/Document.cs: Added update after undo/redo.

2008-01-30  Mike Krüger <mkrueger@novell.com> 

	* Mono.TextEditor.mdp, OblivionStyle.xml, Mono.TextEditor/TextEditor.cs,
	  Mono.TextEditor.Highlighting/SyntaxMode.cs,
	  Mono.TextEditor.Highlighting/Match.cs,
	  Mono.TextEditor.Highlighting/Rule.cs,
	  Mono.TextEditor.Highlighting/Keywords.cs, TangoStyle.xml,
	  CSharpSyntaxMode.xml: Worked on styling.

2008-01-29  Mike Krüger <mkrueger@novell.com> 

	* OblivionStyle.xml, Mono.TextEditor/DefaultEditActions.cs,
	  Mono.TextEditor/TextEditor.cs, Mono.TextEditor.Highlighting/Style.cs,
	  Mono.TextEditor.Highlighting/DefaultStyle.cs, CSharpSyntaxMode.xml,
	  C64Style.xml: Worked on styling.

2008-01-29  Mike Krüger <mkrueger@novell.com> 

	* Mono.TextEditor.mdp, Mono.TextEditor/LineSplitter.cs,
	  Mono.TextEditor/TextEditorData.cs,
	  Mono.TextEditor.Highlighting/SyntaxMode.cs,
	  Mono.TextEditor.Highlighting/Style.cs,
	  Mono.TextEditor.Highlighting/Span.cs, CSharpSyntaxMode.xml,
	  XmlSyntaxMode.xml: Worked on highlighting.

2008-01-29  Mike Krüger <mkrueger@novell.com> 

	* Mono.TextEditor/DefaultEditActions.cs, Mono.TextEditor/LineSplitter.cs,
	  Mono.TextEditor/BookmarkMargin.cs: Worked on bookmark commands.

2008-01-29  Mike Krüger <mkrueger@novell.com> 

	* Mono.TextEditor/DefaultEditActions.cs: Added update request to the delete
	  action.

2008-01-28  Mike Krüger <mkrueger@novell.com> 

	* Mono.TextEditor/TextEditorData.cs, Mono.TextEditor/TextEditor.cs,
	  Mono.TextEditor.Highlighting/Style.cs: Fixed delete selection bug (caret
	  offset didn't get updated), added primitive longest line management,
	  changed syntax colors a bit.

2008-01-27  Mike Krüger <mkrueger@novell.com> 

	* Mono.TextEditor/DefaultEditActions.cs, Mono.TextEditor/TextEditor.cs,
	  Mono.TextEditor/BookmarkMargin.cs,
	  Mono.TextEditor.Highlighting/SyntaxMode.cs: No/missing syntax
	  highlighting is now handled with a default syntax highlighting.

2008-01-27  Mike Krüger <mkrueger@novell.com> 

	* Mono.TextEditor/FoldMarkerMargin.cs, Mono.TextEditor/IMargin.cs,
	  Mono.TextEditor/TextEditor.cs: Text cursor is now only for the text
	  region.

2008-01-27  Mike Krüger <mkrueger@novell.com> 

	* Mono.TextEditor/DefaultEditActions.cs, Mono.TextEditor/TextEditor.cs:
	  Improved drag & drop support.

2008-01-27  Mike Krüger <mkrueger@novell.com> 

	* Mono.TextEditor/TextEditor.cs, Mono.TextEditor/DefaultEditActions.cs:
	  Paste now requests a redraw.

2008-01-27  Mike Krüger <mkrueger@novell.com> 

	* Mono.TextEditor/TextEditorData.cs, Mono.TextEditor/TextEditor.cs:
	  Optimized re-draws a bit.

2008-01-26  Mike Krüger <mkrueger@novell.com> 

	* Mono.TextEditor/DefaultEditActions.cs,
	  Mono.TextEditor/FoldMarkerMargin.cs, Mono.TextEditor/IMargin.cs,
	  Mono.TextEditor/TextEditor.cs, Mono.TextEditor/BookmarkMargin.cs,
	  Mono.TextEditor/GutterMargin.cs,
	  Mono.TextEditor.Highlighting/SyntaxModeService.cs: Worked on text editor
	  mouse handling.

2008-01-25  Mike Krüger <mkrueger@novell.com> 

	* Mono.TextEditor/TextEditor.cs, Mono.TextEditor.Highlighting/SyntaxMode.cs,
	  Mono.TextEditor.Highlighting/Style.cs: Worked on styles.

2008-01-25  Mike Krüger <mkrueger@novell.com> 

	* Mono.TextEditor/DefaultEditActions.cs: Fixed little issue in rtf output.

2008-01-25  Mike Krüger <mkrueger@novell.com> 

	* Mono.TextEditor/DefaultEditActions.cs: Optimized rtf color table output.

2008-01-25  Mike Krüger <mkrueger@novell.com> 

	* OblivionStyle.xml, Mono.TextEditor/DefaultEditActions.cs,
	  Mono.TextEditor/TextEditorOptions.cs, Mono.TextEditor/GutterMargin.cs,
	  Mono.TextEditor.Highlighting/SyntaxMode.cs,
	  Mono.TextEditor.Highlighting/Style.cs,
	  Mono.TextEditor.Highlighting/ChunkStyle.cs, CSharpSyntaxMode.xml,
	  C64Style.xml: Worked on Syntax highlighting

2008-01-25  Mike Krüger <mkrueger@novell.com> 

	* Mono.TextEditor/DefaultEditActions.cs, Mono.TextEditor/TextEditor.cs,
	  Mono.TextEditor/TextEditorOptions.cs: Optimized drawing a bit, added
	  syntax mode enabled option.

2008-01-25  Mike Krüger <mkrueger@novell.com> 

	* Mono.TextEditor/TextEditor.cs, Mono.TextEditor/TextEditorOptions.cs: Added
	  property change event.

2008-01-25  Mike Krüger <mkrueger@novell.com> 

	* Mono.TextEditor/DefaultEditActions.cs, Mono.TextEditor/TextEditorData.cs,
	  Mono.TextEditor/TextEditor.cs, Mono.TextEditor.Highlighting/Style.cs:
	  Editor is now capable of outputting rtf to clipboard.

2008-01-25  Mike Krüger <mkrueger@novell.com> 

	* OblivionStyle.xml, Mono.TextEditor/RedBlackTree.cs,
	  Mono.TextEditor/LineSegmentTree.cs, Mono.TextEditor/TextEditor.cs,
	  Mono.TextEditor.Highlighting/Style.cs,
	  Mono.TextEditor.Highlighting/DefaultStyle.cs, C64Style.xml: Selected
	  foreground colors are now part of the highlighting style.

2008-01-25  Lluis Sanchez Gual <lluis@novell.com> 

	* Mono.TextEditor/TextEditor.cs: Changes the mouse cursor to text when the
	  mouse is inside the editor. Changes the way cursor blinking is handled,
	  and make it work more like gtksourceview. Draws selected text using the
	  system selection color (usually white).

2008-01-23  Mike Krüger <mkrueger@novell.com> 

	* Mono.TextEditor/TextEditor.cs: Worked on code completion.

2008-01-22  Mike Krüger <mkrueger@novell.com> 

	* Mono.TextEditor.Highlighting/SyntaxModeService.cs: Worked on style panel.

2008-01-22  Mike Krüger <mkrueger@novell.com> 

	* OblivionStyle.xml, Mono.TextEditor.Highlighting/Style.cs, C64Style.xml:
	  Color styles now have descriptions. Name/Description is now localizable.

2008-01-22  Mike Krüger <mkrueger@novell.com> 

	* Mono.TextEditor/TextEditor.cs, Mono.TextEditor/TextEditorOptions.cs,
	  Mono.TextEditor/GutterMargin.cs: Added some text editor options -
	  options are now virtual.

2008-01-21  Mike Krüger <mkrueger@novell.com> 

	* Mono.TextEditor.mdp, Mono.TextEditor.mds: Added changelogs to the project
	  files.

2008-01-21  Mike Krüger <mkrueger@novell.com> 

	* Mono.TextEditor/TextEditorData.cs, Mono.TextEditor/TextEditor.cs: Worked
	  on selection logic.
<|MERGE_RESOLUTION|>--- conflicted
+++ resolved
@@ -1,11 +1,8 @@
-<<<<<<< HEAD
-=======
 2009-01-23  Mike Krüger  <mkrueger@novell.com>
 
 	* Mono.TextEditor/ClipboardActions.cs: fixed 'Bug 468808 - Cannot
 	copy/paste in files'.
 
->>>>>>> 1ac87ad2
 2009-01-21  Mike Krüger  <mkrueger@novell.com>
 
 	* Mono.TextEditor/TextEditor.cs:
