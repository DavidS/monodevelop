<<<<<<< HEAD
2008-08-20  Mike Krüger <mkrueger@novell.com> 

	* Gui/NRefactoryResolver.cs, Gui/ResolveVisitor.cs,
	  Parser/DomParser.cs: Worked on indexer resolving.

2008-08-20  Mike Krüger <mkrueger@novell.com> 

	* Gui/NRefactoryResolver.cs, Gui/ResolveVisitor.cs,
	  Gui/NRefactoryParameterDataProvider.cs,
	  Gui/NewCSharpExpressionFinder.cs: Fixed some accessibility issues.

2008-08-19  Mike Krüger <mkrueger@novell.com> 

	* Gui/NRefactoryResolver.cs, Parser/DomParser.cs,
	  Parser/CodeGenerator.cs: Worked on resolving/code generation.

2008-08-18  Mike Krüger <mkrueger@novell.com> 

	* Gui/ResolveVisitor.cs, Gui/NRefactoryParameterDataProvider.cs,
	  Gui/CSharpTextEditorCompletion.cs: Worked on completion.

2008-08-15  Mike Krüger <mkrueger@novell.com> 

	* Gui/NRefactoryResolver.cs, Gui/ResolveVisitor.cs,
	  Gui/NRefactoryParameterDataProvider.cs,
	  Gui/CSharpTextEditorCompletion.cs,
	  Gui/CSharpTextEditorIndentation.cs: Worked on completion.

2008-08-15  Mike Krüger <mkrueger@novell.com> 

	* Gui/NRefactoryResolver.cs, Gui/CSharpTextEditorCompletion.cs,
	  Parser/DomParser.cs, Parser/CodeGenerator.cs,
	  Parser/LanguageItemVisitor.cs,
	  Parser/SharpDevelopTree/GenericParameter.cs,
	  Parser/SharpDevelopTree/Destructor.cs,
	  Parser/SharpDevelopTree/Method.cs,
	  Parser/SharpDevelopTree/ReturnType.cs,
	  Parser/SharpDevelopTree/Class.cs,
	  Parser/SharpDevelopTree/Constructor.cs,
	  Parser/SharpDevelopTree/AttributeSection.cs,
	  Parser/CSharpExpressionFinder.cs, Makefile.am: worked on code
	  completion/dom/enum completion,

2008-08-13  Mike Krüger <mkrueger@novell.com> 

	* Gui/NRefactoryResolver.cs, Gui/ResolveVisitor.cs,
	  Parser/CodeGenerator.cs: Worked on some todos.

2008-08-08  Mike Krüger <mkrueger@novell.com> 

	* Parser/CodeGenerator.cs: Worked on some TODOS in the code generator.

2008-08-08  Mike Krüger <mkrueger@novell.com> 

	* Gui/NewOverrideCompletionData.cs, Gui/CSharpTextEditorCompletion.cs:
	  Added ToString method auto generation.

2008-08-07  Mike Krüger <mkrueger@novell.com> 

	* Gui/NRefactoryResolver.cs, Gui/CSharpAmbience.cs,
	  Parser/CodeGenerator.cs: Worked on dom.

2008-08-06  Mike Krüger <mkrueger@novell.com> 

	* Gui/NRefactoryResolver.cs, Gui/CSharpTextEditorCompletion.cs,
	  Parser/DomParser.cs: Worked on code completion.

2008-08-05  Mike Krüger <mkrueger@novell.com> 

	* Gui/NRefactoryResolver.cs, Gui/ResolveVisitor.cs: Fixed resolver bug.

2008-08-04  Mike Krüger <mkrueger@novell.com> 

	* Gui/ResolveVisitor.cs, Gui/CSharpAmbience.cs, Parser/DomParser.cs:
	  Worked on ambiences and resolving

2008-08-04  Mike Krüger <mkrueger@novell.com> 

	* Gui/NRefactoryResolver.cs, Gui/ResolveVisitor.cs,
	  Gui/CSharpTextEditorCompletion.cs: Worked on C#3 code completion.

2008-08-01  Michael Hutchinson <mhutchinson@novell.com> 

	* Gui/CSharpTextEditorCompletion.cs,
	  Gui/CSharpTextEditorIndentation.cs: Share the state engine between
	  these two editor extensions. Should improve performance a fair bit.

2008-08-01  Mike Krüger <mkrueger@novell.com> 

	* Gui/NRefactoryResolver.cs: added some changes for return type
	  representation.

2008-07-31  Michael Hutchinson <mhutchinson@novell.com> 

	* Gui/CSharpTextEditorCompletion.cs,
	  Gui/CSharpTextEditorIndentation.cs: Only attach to C# documents.

2008-07-31  Mike Krüger <mkrueger@novell.com> 

	* Gui/CSharpParameterDataProvider.cs, Gui/OverrideCompletionData.cs,
	  CSharpBinding.mdp, Parser/DomParser.cs, Parser/Parser.cs,
	  Parser/CSharpVisitor.cs, Parser/Resolver.cs, Parser/TypeVisitor.cs,
	  Parser/LanguageItemVisitor.cs, Parser/ExpressionFinder.cs,
	  Parser/CSharpExpressionFinder.cs, CSharpAmbience.cs, Makefile.am:
	  Removed outdated files.

2008-07-31  Mike Krüger <mkrueger@novell.com> 

	* Gui/NRefactoryResolver.cs, Gui/ResolveVisitor.cs,
	  Gui/NewCSharpExpressionFinder.cs: Worked on C#3 code completion.

2008-07-30  Mike Krüger <mkrueger@novell.com> 

	* Gui/CSharpTextEditorExtension.cs, Gui/CSharpTextEditorIndentation.cs:
	  Worked on text editor indentation.

2008-07-30  Mike Krüger <mkrueger@novell.com> 

	* Gui/NRefactoryResolver.cs, Gui/ResolveVisitor.cs: some changes due to
	  dom changes.

2008-07-29  Mike Krüger <mkrueger@novell.com> 

	* CSharpLanguageBinding.cs, Gui/CSharpParameterDataProvider.cs,
	  Gui/CSharpTextEditorExtension.cs, Gui/NewCSharpExpressionFinder.cs,
	  Gui/OverrideCompletionData.cs, Gui/CSharpAmbience.cs,
	  Gui/CodeGenerationPanel.cs, Gui/CompilerOptionsPanelWidget.cs,
	  Parser/Parser.cs, Parser/CSharpVisitor.cs, Parser/CodeGenerator.cs,
	  Parser/Resolver.cs, Parser/TypeVisitor.cs,
	  Parser/LanguageItemVisitor.cs, Parser/ExpressionFinder.cs,
	  Parser/SharpDevelopTree/GenericParameter.cs,
	  Parser/SharpDevelopTree/Destructor.cs,
	  Parser/SharpDevelopTree/Method.cs,
	  Parser/SharpDevelopTree/ReturnType.cs,
	  Parser/SharpDevelopTree/Class.cs,
	  Parser/SharpDevelopTree/Constructor.cs,
	  Parser/SharpDevelopTree/AttributeSection.cs,
	  Parser/CSharpExpressionFinder.cs, CSharpAmbience.cs: Translated old
	  code to new dom.

2008-07-29  Mike Krüger <mkrueger@novell.com> 

	* Gui/CSharpTextEditorExtension.cs, Parser/CodeGenerator.cs: Changes
	  for converted refactoring infrastructure.

2008-07-28  Mike Krüger <mkrueger@novell.com> 

	* Gui/ResolveVisitor.cs, Parser/LanguageItemVisitor.cs: Fixed some
	  nrefactory stuff.

2008-07-28  Mike Krüger <mkrueger@novell.com> 

	* Gui/NRefactoryDocumentMetaInformation.cs, Parser/Parser.cs: Some
	  changes for nrefactory.

2008-07-28  Mike Krüger <mkrueger@novell.com> 

	* Gui/NRefactoryDocumentMetaInformation.cs, Gui/ResolveVisitor.cs,
	  Parser/Parser.cs, Parser/CodeGenerator.cs, Parser/TypeVisitor.cs,
	  Parser/LanguageItemVisitor.cs: Some changes that make the
	  csharpbinding compile with the new nrefactory.

2008-07-27  Mike Krüger <mkrueger@novell.com> 

	* Gui/NewOverrideCompletionData.cs, Gui/CSharpTextEditorCompletion.cs,
	  Gui/NRefactoryDocumentMetaInformation.cs,
	  Gui/MemberCompletionData.cs, Gui/NRefactoryResolver.cs,
	  Gui/ResolveVisitor.cs, Gui/NewCSharpExpressionFinder.cs,
	  Gui/CSharpAmbience.cs, Parser/DomParser.cs, CSharpAmbience.cs:
	  Worked on code completion/new dom.
=======
2008-08-19  Mike Krüger <mkrueger@novell.com> 

	* Parser/DomParser.cs: Fixed type modifiers (fixes some bugs in
	  stetic).
>>>>>>> 385de6af

2008-07-23  Michael Hutchinson <mhutchinson@novell.com> 

	* Gui/CSharpTextEditorCompletion.cs, Gui/CSharpTextEditorExtension.cs:
	  Track API.

2008-07-21  Lluis Sanchez Gual <lluis@novell.com> 

	* Project/CSharpCompilerParameters.cs: Moved serialization engine to
	  MonoDevelop.Core. Use new syntax for specifying attribute scope.

2008-07-17  Mike Krüger <mkrueger@novell.com> 

	* Gui/NRefactoryResolver.cs, Gui/NRefactoryParameterDataProvider.cs,
	  Gui/CSharpTextEditorCompletion.cs: Worked on code completion.

2008-07-16  Mike Krüger <mkrueger@novell.com> 

	* Gui/CSharpTextEditorCompletion.cs: fixed bug in ctrl+space completion
	  data.

2008-07-16  Mike Krüger <mkrueger@novell.com> 

	* Gui/NRefactoryResolver.cs, Gui/ResolveVisitor.cs,
	  Gui/NRefactoryParameterDataProvider.cs,
	  Gui/CSharpTextEditorCompletion.cs: some bugfixes.

2008-07-16  Mike Krüger <mkrueger@novell.com> 

	* Gui/NRefactoryResolver.cs, Gui/ResolveVisitor.cs,
	  Gui/NRefactoryParameterDataProvider.cs,
	  Gui/CSharpTextEditorCompletion.cs: Added xml documentation
	  support/bugfixes.

2008-07-15  Mike Krüger <mkrueger@novell.com> 

	* Gui/NRefactoryResolver.cs, Gui/NewCSharpExpressionFinder.cs,
	  Gui/CSharpTextEditorCompletion.cs: Worked on 'new' completion.

2008-07-15  Mike Krüger <mkrueger@novell.com> 

	* Gui/ResolveVisitor.cs, Parser/DomParser.cs: Fixed namespace resolve
	  bug.

2008-07-15  Mike Krüger <mkrueger@novell.com> 

	* Gui/NRefactoryResolver.cs: Fixed possible null reference exception.

2008-07-14  Mike Krüger <mkrueger@novell.com> 

	* Parser/DomParser.cs: Changes due to recent dom parser changes.

2008-07-14  Mike Krüger <mkrueger@novell.com> 

	* Gui/ResolveVisitor.cs: Fixed inner types.

2008-07-13  Mike Krüger <mkrueger@novell.com> 

	* Gui/CSharpTextEditorCompletion.cs: Worked on ctrl+space completion.

2008-07-13  Mike Krüger <mkrueger@novell.com> 

	* Gui/NRefactoryResolver.cs, Gui/ResolveVisitor.cs,
	  Gui/CSharpTextEditorCompletion.cs: Worked on code completion.

2008-07-12  Mike Krüger <mkrueger@novell.com> 

	* Gui/NRefactoryResolver.cs, Gui/ResolveVisitor.cs: Some code
	  completion fixes.

2008-07-12  Mike Krüger <mkrueger@novell.com> 

	* Gui/NewOverrideCompletionData.cs, Gui/CSharpAmbience.cs,
	  Gui/CSharpTextEditorCompletion.cs, Parser/DomParser.cs: Added C#
	  ambience for new dom. Worked on override completion.

2008-07-11  Mike Krüger <mkrueger@novell.com> 

	* Gui/NewOverrideCompletionData.cs, Gui/NewCSharpExpressionFinder.cs,
	  Gui/OverrideCompletionData.cs, Gui/CSharpTextEditorCompletion.cs,
	  Parser/DomParser.cs: Worked on code completion.

2008-07-11  Mike Krüger <mkrueger@novell.com> 

	* Gui/NRefactoryResolver.cs, Gui/ResolveVisitor.cs,
	  Gui/CSharpTextEditorCompletion.cs,
	  Gui/CSharpTextEditorExtension.cs: Added xml/preprocessor completion
	  to the new completion class.

2008-07-10  Mike Krüger <mkrueger@novell.com> 

	* Gui/NRefactoryResolver.cs, Gui/ResolveVisitor.cs,
	  Gui/NRefactoryParameterDataProvider.cs,
	  Gui/CSharpTextEditorCompletion.cs, Parser/DomParser.cs: Worked on
	  code completion.

2008-07-10  Mike Krüger <mkrueger@novell.com> 

	* CSharpBinding.addin.xml: accidentally checked in new code completion
	  enabled addin file.

2008-07-10  Mike Krüger <mkrueger@novell.com> 

	* Gui/NRefactoryResolver.cs, Gui/ResolveVisitor.cs,
	  Gui/NewCSharpExpressionFinder.cs,
	  Gui/CSharpTextEditorCompletion.cs, Parser/DomParser.cs: Worked on
	  code completion. Added new expression finder from sharpdevelop3
	  (LGPL).

2008-07-09  Mike Krüger <mkrueger@novell.com> 

	* Gui/ResolveVisitor.cs, Gui/NRefactoryParameterDataProvider.cs: Worked
	  on new dom.

2008-07-09  Mike Krüger <mkrueger@novell.com> 

	* CSharpBinding.addin.xml: switched back to old code completion.

2008-07-09  Mike Krüger <mkrueger@novell.com> 

	* Gui/ResolveVisitor.cs, Gui/NRefactoryParameterDataProvider.cs,
	  Gui/CSharpParameterDataProvider.cs,
	  Gui/CSharpTextEditorCompletion.cs: Worked on method completion.

2008-07-08  Mike Krüger <mkrueger@novell.com> 

	* Gui/NRefactoryResolver.cs, Gui/ResolveVisitor.cs,
	  Gui/CSharpTextEditorCompletion.cs: Worked on completion.

2008-07-07  Mike Krüger <mkrueger@novell.com> 

	* Gui/NRefactoryResolver.cs, Gui/CSharpTextEditorCompletion.cs,
	  Parser/DomParser.cs, Parser/mcs/dom.cs: Worked on completion.

2008-07-07  Mike Krüger <mkrueger@novell.com> 

	* Gui/NRefactoryResolver.cs, Gui/ResolveVisitor.cs,
	  Gui/CSharpTextEditorCompletion.cs: Worked on code completion.

2008-07-04  Mike Krüger <mkrueger@novell.com> 

	* Gui/NRefactoryResolver.cs, Gui/CSharpTextEditorCompletion.cs: Worked
	  on text editor completion.

2008-07-04  Mike Krüger <mkrueger@novell.com> 

	* Parser/Parser.cs: fixed Bug 405930 - FoldingRegions in compilation
	  units are all folded by default.

2008-07-04  Mike Krüger <mkrueger@novell.com> 

	* Gui/ResolveVisitor.cs, Gui/CSharpTextEditorCompletion.cs: Worked on
	  completion.

2008-06-25  Mike Krüger <mkrueger@novell.com> 

	* Gui/NRefactoryResolver.cs, Gui/ResolveVisitor.cs,
	  Gui/CSharpTextEditorCompletion.cs: Worked on code completion.

2008-06-25  Mike Krüger <mkrueger@novell.com> 

	* Gui/NRefactoryResolver.cs, Gui/ResolveVisitor.cs: Worked on
	  nrefactory resolver.

2008-06-24  Mike Krüger <mkrueger@novell.com> 

	* Gui/NRefactoryResolver.cs, Gui/ResolveVisitor.cs,
	  Gui/CSharpTextEditorCompletion.cs, Parser/DomParser.cs,
	  Parser/Resolver.cs, Parser/CSharpExpressionFinder.cs, Makefile.am:
	  Worked on code completion 

2008-06-23  Michael Hutchinson <mhutchinson@novell.com> 

	* Gui/CSharpTextEditorExtension.cs: Fix preprocessor directive
	  completion. Short out completion when indent engine says inside
	  string or comment.
	* FormattingStrategy/CSharpIndentEngine.cs: Add methods to check if
	  inside preprocessor directive or comment/string.

2008-06-23  Michael Hutchinson <mhutchinson@novell.com> 

	* FormattingStrategy/CSharpIndentEngineStack.cs,
	  FormattingStrategy/CSharpIndentEngine.cs: Capture keywords for
	  proprocessor directives. Pop #region/#endregion directives back
	  out.

2008-06-23  Mike Krüger <mkrueger@novell.com> 

	* Gui/CSharpTextEditorExtension.cs: Added tab == reindent function.

2008-06-20  Michael Hutchinson <mhutchinson@novell.com> 

	* Parser/CodeGenerator.cs: Implement creation of folding regions, and
	  copy workaround in ImplementMember to new ImplementMembers
	  override.

2008-06-20  Ankit Jain  <jankit@novell.com>

	* Gui/CSharpTextEditorExtension.cs (FindOverridables): Move to
	CodeRefactorer and use that.

2008-06-19  Mike Krüger <mkrueger@novell.com> 

	* Gui/NRefactoryResolver.cs, Gui/CSharpTextEditorCompletion.cs,
	  Gui/CSharpTextEditorExtension.cs: Worked on code completion with
	  the new dom.

2008-06-13  Mike Krüger <mkrueger@novell.com> 

	* Gui/CSharpTextEditorExtension.cs, Parser/DomParserOld.cs,
	  Parser/DomParser.cs, Parser/CSharpExpressionFinder.cs: Worked on
	  new expression finder.

2008-06-10  Andres G. Aragoneses <aaragoneses@novell.com> 

	* CSharpBindingCompilerManager.cs: Implement feature to allow unmanaged
	  project references in a managed project (bug#397490).

2008-06-04  Mike Krüger <mkrueger@novell.com> 

	* Gui/CSharpTextEditorExtension.cs: fixed 'Bug 396798 - Smart
	  Indendation mode doesn't work with tab-to-space-conversion
	  enabled'.

2008-06-04  Lluis Sanchez Gual <lluis@novell.com> 

	* CSharpBinding.addin.xml: Bump MD version.

2008-05-28  Mike Krüger <mkrueger@novell.com> 

	* Parser/DomParser.cs: Worked on dom parser.

2008-05-27  Mike Krüger <mkrueger@novell.com> 

	* Parser/DomParser.cs: Fixed some bugs in the new dom parsing.

2008-05-27  Mike Krüger <mkrueger@novell.com> 

	* Parser/DomParser.cs: Added new dom & new class browser.

2008-05-22  Lluis Sanchez Gual <lluis@novell.com> 

	* CSharpBinding.addin.xml: Merged the extension points for project and
	  solution option panels into a single extension point. A single
	  extension point will now be used for all kinds of items. Extension
	  conditions can be used to make panels visible only for some
	  specific item types.

2008-05-22  Lluis Sanchez Gual <lluis@novell.com> 

	* CSharpLanguageBinding.cs, CSharpBindingCompilerManager.cs: Replaced
	  ICompilerResult/DefaultCompilerResult/CompilerResults by a new
	  BuildResult class, which has owner information at error level, so
	  it is possible to know which project generated an error when
	  building a solution. Updated Task and TaskService to use the new
	  owner information.

2008-05-21  Lluis Sanchez Gual <lluis@novell.com> 

	* Gui/OverrideCompletionData.cs, Gui/CodeGenerationPanel.cs,
	  Gui/CompilerOptionsPanelWidget.cs, CSharpBinding.addin.xml,
	  md1format.xml, CSharpBinding.mdp, Parser/Parser.cs,
	  CSharpBindingCompilerManager.cs,
	  Project/CSharpResourceIdBuilder.cs,
	  Project/CSharpCompilerParameters.cs, gtk-gui/gui.stetic,
	  Makefile.am: New project model changes.

2008-05-08  Michael Hutchinson <mhutchinson@novell.com> 

	* CSharpBinding.addin.xml: Set "isText" attribute on the mimetype
	  definitions.

2008-04-24  Mike Krüger <mkrueger@novell.com> 

	* Parser/DomParser.cs: Worked on mcs integration.

2008-04-21  Michael Hutchinson <mhutchinson@novell.com> 

	* Gui/CSharpTextEditorExtension.cs: Fix indexer range crasher. Thanks
	  to Atsushi Eno and Joseph Lombrozo for spotting this.

2008-04-18  Marek Safar <marek.safar@gmail.com>

	* Parser/mcs/**: Exposed most of the type container members.

2008-04-17  Michael Hutchinson <mhutchinson@novell.com> 

	* FormattingStrategy/CSharpIndentEngine.cs: Implement
	  IDocumentStateEngine so that state tracking logic can be moved into
	  MonoDevelop.Ide.
	* Gui/CSharpTextEditorExtension.cs: Move state tracking logic into
	  MonoDevelop.Ide. Tidy some things into regions.

2008-04-17  Marek Safar <marek.safar@gmail.com>

	* Parser/mcs/**
	* Parser/DomParser.cs: Added top level types info.

2008-04-16  Michael Hutchinson <mhutchinson@novell.com> 

	* Gui/CSharpTextEditorExtension.cs: Track API change. Remove char code
	  translation hack.
	* Gui/CompilerOptionsPanelWidget.cs: Fix minor GTK warning.

2008-04-16  Marek Safar <marek.safar@gmail.com>

	* Parser/mcs/**: Initial top level DOM support.
	
	* Parser/DomParser.cs: Updated.

	* Makefile.am: Updated.

2008-04-16  Marek Safar <marek.safar@gmail.com>

	* Parser/mcs/cs-parser.cs: Sync with /mcs/mcs

	* Makefile.am: Updated.

2008-04-15  Mike Krüger <mkrueger@novell.com> 

	* Parser/Parser.cs: fixed Bug 379224 - Folded XML-comment should
	  contain content of <summary/>

2008-04-11  Lluis Sanchez Gual <lluis@novell.com> 

	* Parser/CodeGenerator.cs: Fix potential infinite loop.

2008-04-11  Lluis Sanchez Gual <lluis@novell.com> 

	* CSharpBinding.addin.xml: Use the new mime type extension to register
	  new file types.
	* Parser/CSharpVisitor.cs: Remove debug code.

2008-04-10  Mike Krüger <mkrueger@novell.com> 

	* Makefile.am: updated makefile.am

2008-04-10  Mike Krüger <mkrueger@novell.com> 

	* Parser/mcs/typemanager.cs: fixes compilation error.

2008-04-10  Mike Krüger <mkrueger@novell.com> 

	* CSharpBinding.addin.xml, CSharpBinding.mdp, Parser/DomParser.cs,
	  Parser/mcs, Parser/mcs/report.cs, Parser/mcs/generic.cs,
	  Parser/mcs/support.cs, Parser/mcs/typemanager.cs,
	  Parser/mcs/cs-tokenizer.cs, Parser/mcs/External,
	  Parser/mcs/External/MonoSymbolWriter.cs,
	  Parser/mcs/External/MonoSymbolFile.cs,
	  Parser/mcs/External/CryptoConvert.cs,
	  Parser/mcs/External/MonoSymbolTable.cs,
	  Parser/mcs/doc-bootstrap.cs, Parser/mcs/lambda.cs,
	  Parser/mcs/parameter.cs, Parser/mcs/modifiers.cs,
	  Parser/mcs/pending.cs, Parser/mcs/rootcontext.cs,
	  Parser/mcs/namespace.cs, Parser/mcs/literal.cs,
	  Parser/mcs/ecore.cs, Parser/mcs/linq.cs, Parser/mcs/class.cs,
	  Parser/mcs/decl.cs, Parser/mcs/location.cs,
	  Parser/mcs/roottypes.cs, Parser/mcs/delegate.cs,
	  Parser/mcs/flowanalysis.cs, Parser/mcs/iterators.cs,
	  Parser/mcs/cs-parser.jay, Parser/mcs/convert.cs,
	  Parser/mcs/assign.cs, Parser/mcs/const.cs, Parser/mcs/cfold.cs,
	  Parser/mcs/anonymous.cs, Parser/mcs/constant.cs,
	  Parser/mcs/driver.cs, Parser/mcs/AssemblyInfo.cs,
	  Parser/mcs/generic-mcs.cs, Parser/mcs/nullable.cs,
	  Parser/mcs/cs-parser.cs, Parser/mcs/expression.cs,
	  Parser/mcs/symbolwriter.cs, Parser/mcs/attribute.cs,
	  Parser/mcs/enum.cs, Parser/mcs/statement.cs, Parser/mcs/doc.cs,
	  Makefile.am, Parser/mcs/codegen.cs: Worked on mcs parser layer
	* Parser/Parser.cs: fixed 'Bug 378432 - Comments should not fold if
	  they are not the first text on the line'.

2008-04-02  Mike Krüger <mkrueger@novell.com> 

	* Parser/Resolver.cs: Fixed namespace bug.

2008-04-02  Mike Krüger <mkrueger@novell.com> 

	* Parser/Parser.cs: fixed typo

2008-04-02  Mike Krüger <mkrueger@novell.com> 

	* Parser/Parser.cs: fixed comment positioning.

2008-04-02  Michael Hutchinson <mhutchinson@novell.com>

	* Parser/Parser.cs: Fix build on Mono head, where gmcs's ternary 
	  operator precedence is behaving differently for some reason. 

2008-04-01  Mike Krüger <mkrueger@novell.com> 

	* Parser/Parser.cs: No longer generating folding regions for single
	  line comments.

2008-03-31  Mike Krüger <mkrueger@novell.com> 

	* Parser/CSharpVisitor.cs: added location information for using
	  statements.

2008-03-31  Mike Krüger <mkrueger@novell.com> 

	* Parser/Parser.cs: Added folding regions for comments.

2008-03-28  Peter Johanson <peter@peterjohanson.com>

	* Parser/Resolver.cs: Make "value" resolve properly to System.Array
	  when in the setter for a property that's an array type.

2008-03-27  Mike Krüger <mkrueger@novell.com> 

	* Parser/Resolver.cs: Added patch from Jan Oravec  to fix Bug 372380 -
	  MD crash.

2008-03-21  Mike Krüger <mkrueger@novell.com> 

	* Parser/Resolver.cs: fixed Bug 372380 - MD crash.

2008-03-19  Michael Hutchinson <mhutchinson@novell.com> 

	* Gui/CSharpTextEditorExtension.cs: Fix CS0136 error with csc (see gmcs
	  "Bug 370414 - Missing CS0136").

2008-03-13  Mike Krüger <mkrueger@novell.com> 

	* Parser/Resolver.cs: fixed typo.

2008-03-13  Mike Krüger <mkrueger@novell.com> 

	* Parser/Resolver.cs: Fixed Bug 367270 - MD crash.

2008-03-12  Mike Krüger <mkrueger@novell.com> 

	* Gui/CodeGenerationPanel.cs, Parser/Resolver.cs,
	  Parser/ExpressionFinder.cs,
	  gtk-gui/CSharpBinding.FormattingPanelWidget.cs: Fixed compiler
	  warnings, fixed Bug 369476 - NRE in C# binding crashed text editor.

2008-03-07  Lluis Sanchez Gual <lluis@novell.com> 

	* Gui/FormattingPanel.cs, CSharpBinding.addin.xml,
	  gtk-gui/CSharpBinding.CodeGenerationPanelWidget.cs,
	  gtk-gui/CSharpBinding.CompilerOptionsPanelWidget.cs,
	  gtk-gui/CSharpBinding.FormattingPanelWidget.cs: Use new options
	  dialog infrastructure.

2008-03-04  Mike Krüger <mkrueger@novell.com> 

	* Gui/CompilerOptionsPanelWidget.cs,
	  gtk-gui/CSharpBinding.CodeGenerationPanelWidget.cs,
	  gtk-gui/CSharpBinding.CompilerOptionsPanelWidget.cs: Worked on gnome hig
	  compliant alerts.

2008-02-28  Lluis Sanchez Gual <lluis@novell.com> 

	* Parser/CodeGenerator.cs: Fix line/column check. Positions are
	  1-based.

2008-02-23  Mike Krüger <mkrueger@novell.com> 

	* CSharpBinding.mdp, Makefile.am: Removed some unused glade and gnome-sharp
	  references (only the unused). But I'll continue to remove glade, we need
	  to lower the dependency tree a bit.

2008-02-09  Mike Krüger <mkrueger@novell.com> 

	* Gui/CSharpTextEditorExtension.cs, Gui/FormattingPanel.cs,
	  CSharpBinding.addin.xml, CSharpBinding.mdp,
	  FormattingStrategy/CSharpFormattingStrategy.cs,
	  gtk-gui/CSharpBinding.CodeGenerationPanelWidget.cs,
	  gtk-gui/CSharpBinding.CompilerOptionsPanelWidget.cs, Makefile.am:
	  Removed SourceEditor dependency.

2008-02-05  Mike Krüger <mkrueger@novell.com> 

	* Parser/Parser.cs: Fixed #region ... #endregion end region position.

2008-02-04  Mike Krüger <mkrueger@novell.com> 

	* Parser/CSharpVisitor.cs: Corrected type location.

2008-01-25  Lluis Sanchez Gual <lluis@novell.com> 

	* CSharpBinding.addin.xml: Update MD version.

2008-01-15  Michael Hutchinson <mhutchinson@novell.com> 

	* templates/ConsoleProject.xpt.xml, templates/GnomeSharp2Project.xpt.xml,
	  templates/GtkSharp2Project.xpt.xml,
	  templates/GladeSharp2Project.xpt.xml, templates/Library.xpt.xml,
	  templates/EmptyCSharpFile.xft.xml, templates/EmptyProject.xpt.xml,
	  templates/AssemblyInfo.xft.xml: Make template categories translatable.

2008-01-15  Michael Hutchinson <mhutchinson@novell.com> 

	* CSharpBindingCompilerManager.cs: Manually create CompilerError for certain
	  errors, as the CreateErrorFromString method returned null in that
	  scenario. Fixes error caused by trying to use a null CompilerError.

2008-01-14  Mike Krüger <mkrueger@novell.com> 

	* Gui/CSharpTextEditorExtension.cs: fixed Bug 350881 - Code completion not
	  working in a specific case.

2008-01-11  Michael Hutchinson <mhutchinson@novell.com> 

	* CSharpLanguageBinding.cs, CSharpBindingCompilerManager.cs: Don't always
	  set the DEBUG define when debug info is emitted. However, add it to the
	  defines list for new debug configurations.

2008-01-10  Mike Krüger <mkrueger@novell.com> 

	* Parser/CodeGenerator.cs: Fixed Bug 350864 - Refactory tools - renaming.

2008-01-10  Mike Krüger <mkrueger@novell.com> 

	* Parser/Resolver.cs: Fixed 350861: Autocomplete displays hidden items

2008-01-08  Lluis Sanchez Gual <lluis@novell.com> 

	* Gui/CSharpTextEditorExtension.cs, Parser/Resolver.cs: Fixed some infinite
	  loops when a class inherits from itself due to invalid code. Fixes bug
	  #350855.

2008-01-03  Michael Hutchinson <mhutchinson@novell.com> 

	* CSharpBindingCompilerManager.cs: Check C# compiler exit code to detect
	  when it crashes. Should fix "Bug 351347 - MD ignores mcs/gmcs crash".

2007-12-31  Michael Hutchinson <mhutchinson@novell.com> 

	* templates/AssemblyInfo.xft.xml: Add revision to version number.
	* templates/EmptyCSharpFile.xft.xml: Use standard header instead of
	  hardcoded header.

2007-12-14  Lluis Sanchez Gual <lluis@novell.com> 

	* CSharpBinding.mdp: Updated project files. The order of extended properties
	  won't change anymore.

2007-12-13  Michael Hutchinson <mhutchinson@novell.com> 

	* CSharpBinding.addin.xml: Updated. Prefix C# templates IDs with "CSharp" so
	  that they're not invading the generic part of the unique ID landscape.
	* CSharpBinding.mdp, Makefile.am: Updated.
	* templates/ConsoleProject.xpt.xml, templates/GnomeSharp2Project.xpt.xml,
	  templates/GtkSharp2Project.xpt.xml, templates/AssemblyInfo.xft.xml,
	  templates/GladeSharp2Project.xpt.xml, templates/Library.xpt.xml: Move
	  common files out of project templates to ease maintenance. Make
	  AssemblyInfo more readable. Enable standard headers.
	* templates/GnomeSharpProject.xpt.xml, templates/GtkSharpProject.xpt.xml,
	  templates/GladeSharpProject.xpt.xml,
	  templates/GnomeSharpProgram.xft.xml: Remove obsolete templates.

2007-12-13  Lluis Sanchez Gual <lluis@novell.com> 

	* Gui/CSharpTextEditorExtension.cs, Parser/CodeGenerator.cs,
	  Parser/ExpressionFinder.cs: Fix warnings.

2007-12-12  Lluis Sanchez Gual <lluis@novell.com> 

	* CSharpBinding.addin.xml: Bump add-in versions.

2007-12-04  Lluis Sanchez Gual <lluis@novell.com> 

	* CSharpBinding.addin.xml, Autotools/Autotools.mdp, Autotools/Makefile.am,
	  CSharpBinding.mdp, CSharpBinding.mds, gtk-gui/gui.stetic, Makefile.am:
	  Directory reorganization.

2007-12-03  Michael Hutchinson <mhutchinson@novell.com> 

	* Gui/CSharpTextEditorExtension.cs: Fix for "Bug 345774 - "override"
	  statement completion include members internal to another assembly.".

2007-12-01  Lluis Sanchez Gual <lluis@novell.com> 

	* Gui/CSharpTextEditorExtension.cs: Implement completion of symbols when
	  typing #if or #elif.

2007-11-29  Michael Hutchinson <mhutchinson@novell.com> 

	* Gui/CompilerOptionsPanelWidget.cs: Load existing LangVersion value.

2007-11-23  Andreia Gaita <avidigal@novell.com> 

	* Gui/CSharpTextEditorExtension.cs: When a comma is typed in a method call,
	check that code completion is active before calling it

2007-11-22  Michael Hutchinson <mhutchinson@novell.com> 

	* CSharpLanguageBinding.cs: Add support for 2.1 profile.
	* Gui/ChooseRuntimePanel.cs: Unused; delete.
	* Gui/CodeGenerationPanel.cs, Gui/CompilerOptionsPanelWidget.cs,
	  gtk-gui/CSharpBinding.CodeGenerationPanelWidget.cs,
	  gtk-gui/CSharpBinding.CompilerOptionsPanelWidget.cs: Add support for
	  LangVersion and AdditionalArgs. Move options from per-config to
	  per-project.
	* CSharpBinding.addin.xml, CSharpBinding.mdp, gtk-gui/objects.xml,
	  gtk-gui/gui.stetic, Makefile.am: Updated.
	* Autotools/CSharpAutotoolsSetup.cs: Add support for 2.1 profile, additional
	  args and langversion.
	* CSharpBindingCompilerManager.cs: Add support for 2.1 profile, additional
	  args, nowarn and langversion.
	* Project/CSharpCompilerParameters.cs: Add support for LangVersion and
	  AdditionalArgs.

2007-11-21  Lluis Sanchez Gual <lluis@novell.com> 

	* Project/CSharpCompilerParameters.cs: Removed some obsolete attributes.

2007-11-20  Michael Hutchinson  <mhutchinson@novell.com>

	* Makefile.am: Fix distcheck by disabling automatic running of unit 
	  tests in check target, as their running is somewhat broken.

2007-11-19  Michael Hutchinson <mhutchinson@novell.com> 

	* CSharpEnhancedCodeProvider.cs: Use non-obsolete APIs.
	* Parser/CodeGenerator.cs: Track API change.

2007-11-19  Lluis Sanchez Gual <lluis@novell.com> 

	* Gui/CSharpTextEditorExtension.cs: Fix invalid cast. Fixes bug #342607.

2007-11-16  Michael Hutchinson <mhutchinson@novell.com> 

	* Gui/CSharpTextEditorExtension.cs: Fix "Bug 342124 - Tab should indent,
	  regardless of the position of the cursor", as its behaviour was
	  confusingly inconsistent. Remove some unused code.

2007-11-16  Mike Krüger <mkrueger@novell.com> 

	* Parser/TypeVisitor.cs, CSharpBindingCompilerManager.cs: Fixed "Bug 341901
	  - MD and CS0618 warning results". And a possible nullreference exception
	  in TypeVisitor.

2007-11-14  Michael Hutchinson <mhutchinson@novell.com> 

	* Gui/CSharpTextEditorExtension.cs: Don't interpret tab as a reindent
	  command when there's a selection. Fixes "Bug 341319 - Tab not working
	  correctly". Also, remove a load of dead code.

2007-11-13  Michael Hutchinson <mhutchinson@novell.com> 

	* Gui/OverrideCompletionData.cs: When generating overrides, only call the
	  base if it's non-abstract and not an interface, else generate a
	  NotImplementedException. Fixes "Bug 341495 - Problem with auto-generated
	  code for overriden methods".

2007-11-13  Lluis Sanchez Gual <lluis@novell.com> 

	* Gui/CSharpTextEditorExtension.cs: Fix completion of 'new'.

2007-11-13  Mike Krüger <mkrueger@novell.com> 

	* Parser/Resolver.cs: Fixed "Bug 339209 - App crashes when trying to list
	  members in base class when you derive from current class".

2007-11-12  Lluis Sanchez Gual <lluis@novell.com> 

	* Gui/CSharpTextEditorExtension.cs: Completion check for '#' must be done
	  relative to trigger offset. Fixes bug #338382.

2007-11-12  Lluis Sanchez Gual <lluis@novell.com> 

	* Parser/CSharpVisitor.cs: Set the explicit declaration type for indexers.
	* Parser/CodeGenerator.cs: Workaround for bug in the code generator. Generic
	  private implementation types are not generated correctly when they are
	  generic.

2007-11-12  Mike Krüger <mkrueger@novell.com> 

	* Gui/CSharpTextEditorExtension.cs: see/seealso tags are now generated with
	  cref (xml doc completion).

2007-11-12  Mike Krüger <mkrueger@novell.com> 

	* Gui/CSharpTextEditorExtension.cs: Fixed "Bug 340875 - Bugs while using XML
	  comments".

2007-11-11  Michael Hutchinson <mhutchinson@novell.com> 

	* Gui/CSharpTextEditorExtension.cs: Fix part 1 of "Bug 340875 - Bugs 
	  while using XML comments". Smart indent for newlines in doc comments 
	  was being triggered by the Enter command with the autocompletion 
	  dropdown.

2007-11-09  Michael Hutchinson <mhutchinson@novell.com> 

	* Parser/CodeGenerator.cs, CSharpBindingCompilerManager.cs: Track
	  LoggingService API changes.

2007-11-08  Michael Hutchinson <mhutchinson@novell.com> 

	* Gui/CSharpTextEditorExtension.cs: Don't try to look back at chars before
	  the beginning of the buffer when deciding how to handle tabs.
	  Restructure/comment the affected code so it's easier to understand.
	  Fixes "Bug 340270 - Ctrl+Tab caused exception".

2007-11-08  Mike Krüger <mkrueger@novell.com> 

	* Gui/CSharpTextEditorExtension.cs, Parser/Resolver.cs: Fixed "Bug 335140 -
	  MD does not exlude this class from base classes list".

2007-11-07  Mike Krüger <mkrueger@novell.com> 

	* Gui/CSharpTextEditorExtension.cs: Fixed "Bug 339480 - Crash in XML comment
	  autocompletion".

2007-11-06  Zach Lute  <zach.lute@gmail.com>

	* Gui/CSharpTextEditorExtension.cs: Added missing null check to fix 
	  Bug #339445.

2007-11-06  Michael Hutchinson <mhutchinson@novell.com> 

	* Gui/CSharpTextEditorExtension.cs: Override TextChanged in order to update
	  Smart Indent engine correctly when buffer is modified before its cursor.

2007-11-06  Mike Krüger <mkrueger@novell.com> 

	* Parser/CodeGenerator.cs: Fixed "Bug 336598 - Renaming variables by
	  refactoring replaces matches in the replace string" and "Bug 335977 -
	  Rename refactoring does not rename instance in foreach".

2007-11-06  Mike Krüger <mkrueger@novell.com> 

	* Parser/Resolver.cs: Fixed "Bug 337658 - MD intellisense does not work for
	  `value'".

2007-11-05  Michael Hutchinson <mhutchinson@novell.com> 

	* FormattingStrategy/CSharpIndentEngine.cs: Properly collapse folded
	  statements when a block is opened. Fixes the first complaint in "Bug
	  338383 - MD ignores existing source code structure.".

2007-11-05  Lluis Sanchez Gual <lluis@novell.com> 

	* CSharpBindingCompilerManager.cs: Provide a better error message in case of
	  type load error in the compiler. Fixes bug #325380.

2007-11-05  Lluis Sanchez Gual <lluis@novell.com> 

	* Parser/Resolver.cs: Include generic type parameters in completion list.
	  Fixes bug #334620.

2007-11-05  Lluis Sanchez Gual <lluis@novell.com> 

	* Gui/CSharpTextEditorExtension.cs: Implemented completion context for
	  "SomeEnum e =". In this case the completion list will show the enum
	  name. Fixes bug #335142.

2007-11-05  Lluis Sanchez Gual <lluis@novell.com> 

	* Parser/Resolver.cs: Include in the completion list the classes from parent
	  namespaces. Fixes bug #338394.

2007-11-05  Lluis Sanchez Gual <lluis@novell.com> 

	* Gui/CSharpTextEditorExtension.cs: Improved completion of 'namespace'
	  keyword. Fixes bug #338392.

2007-11-01  Lluis Sanchez Gual <lluis@novell.com> 

	* Parser/Resolver.cs: Restore IsAsResolve logic. Is/as are used for
	  downcasting, so it only makes sense to return subclasses of the provided
	  type.

2007-10-29  Michael Hutchinson  <mhutchinson@novell.com> 

	* Gui/CSharpTextEditorExtension.cs: Don't try to look back past first 
	  char in buffer when checking whether to run completion code.

2007-10-29  Lluis Sanchez Gual <lluis@novell.com> 

	* CSharpBinding.addin.xml: Bump MD version.

2007-10-29  Lluis Sanchez Gual <lluis@novell.com> 

	* CSharpBinding.addin.xml: Track changes in the Icon extension node.

2007-10-26  Michael Hutchinson <mhutchinson@novell.com> 

	* Gui/CSharpTextEditorExtension.cs: Avoid calling
	  expressionFinder.FindExpression on every keystroke, as it calls
	  FilterComments, which is very expensive (recorded 6% in statistical
	  profiling, the most time spent in any managed non-runtime method). It's
	  only called when the keystroke is completable -- not ideal, but an
	  improvement.

2007-10-25  Michael Hutchinson <mhutchinson@novell.com> 

	* Gui/CSharpTextEditorExtension.cs: Removed GenerateDocComments' dependency
	  on indentEngine.

2007-10-25  Michael Hutchinson <mhutchinson@novell.com> 

	* Gui/CSharpTextEditorExtension.cs: Minor optimisation.

2007-10-25  Michael Hutchinson <mhutchinson@novell.com> 

	* Gui/CSharpTextEditorExtension.cs: Read context to end of line when
	  reindenting. Fixes "Bug 324985 - operator '::' behaves like goto label
	  in smart indentation".

2007-10-25  Michael Hutchinson <mhutchinson@novell.com> 

	* Gui/CSharpTextEditorExtension.cs: If indent engine says line needs to be
	  reindented, check it's as a result of an inserted character rather than
	  just navigating around the code.

2007-10-25  Michael Hutchinson <mhutchinson@novell.com> 

	* Gui/CSharpTextEditorExtension.cs: Don't insert a tab if it's interpreted
	  as a reindent command.

2007-10-25  Lluis Sanchez Gual <lluis@novell.com> 

	* CSharpBindingCompilerManager.cs: Make compilation work when the key file
	  contains white spaces. Fixes bug #336107.

2007-10-25  Lluis Sanchez Gual <lluis@novell.com> 

	* CSharpBinding.mdp, icons/C#.File.EmptyFile, icons/C#.File.Form,
	  icons/C#.File.FullFile, icons/C#.File.NewClass, icons/C#.File.WebFile,
	  icons/C#.Project.FullProject, icons/C#.Project.ServiceProject,
	  icons/C#.Project.UserControl, icons/C#.Project.WebProject,
	  icons/C#.ProjectIcon, Makefile.am, templates/EmptyCSharpFile.xft.xml,
	  templates/GnomeSharpProgram.xft.xml: Use tango file icons. Removed
	  obsolete icons.

2007-10-24  Lluis Sanchez Gual <lluis@novell.com> 

	* CSharpBinding.mdp, templates/ConsoleProject.xpt.xml,
	  templates/GtkSharpProject.xpt.xml, templates/GnomeSharpProject.xpt.xml,
	  templates/GnomeSharp2Project.xpt.xml,
	  templates/GtkSharp2Project.xpt.xml, templates/GnomeSharpProgram.xft.xml,
	  templates/GladeSharpProject.xpt.xml,
	  templates/GladeSharp2Project.xpt.xml, templates/Library.xpt.xml,
	  templates/EmptyProject.xpt.xml, Makefile.am, icons/C#.Project.Form,
	  icons/C#.Project.Library, icons/C#.Project.DOSProject,
	  icons/csharp-icon-32.png, icons/C#.Project.EmptyProject: Updated project
	  icons. Use the base project icon with an overlay to show the type.

2007-10-24  Michael Hutchinson <mhutchinson@novell.com> 

	* Gui/CSharpTextEditorExtension.cs: Refactored the keypress code to separate
	  out the indent engine and doc comments, also splitting up the indent
	  handling code into three phases. Renamed "engine" to "indentEngine".
	  Improved handling of auto-commenting on newlines. Fixed "Bug 335824 -
	  Better handling of the 'tab' key". Fixed "Bug 326289 - MD texteditor is
	  painfully slow" by caching old indent stacks and bulk-copying characters
	  during large updates.

2007-10-23  Mike Krüger <mkrueger@novell.com> 

	* Gui/CSharpTextEditorExtension.cs: Fixed "Bug 335145 - Intellisense
	  displays wrong entries for typeof statement".

2007-10-23  Mike Krüger <mkrueger@novell.com> 

	* Parser/Resolver.cs: Fixed "Bug 335133 - Intellisense does not display
	  object members for interfaces".

2007-10-23  Lluis Sanchez Gual <lluis@novell.com> 

	* CSharpBinding.addin.xml, Makefile.am, templates/GtkSharpWindow.xft.xml:
	  Removed the Gtk.Window template, because the Stetic addin already
	  provides a template for creating windows.
	* Autotools/Autotools.mdp, CSharpBinding.mdp, CSharpBinding.mds: Updated.

2007-10-23  Lluis Sanchez Gual <lluis@novell.com> 

	* Gui/OverrideCompletionData.cs: Flags for showing return types and
	  parameters must be explicitely specified now.

2007-10-18  Mike Krüger <mkrueger@novell.com> 

	* Gui/CSharpParameterDataProvider.cs, Gui/CSharpTextEditorExtension.cs:
	  Fixed "Bug 325509 - Inaccessible methods displayed in autocomplete".

2007-10-17  Mike Krüger <mkrueger@novell.com> 

	* Parser/Resolver.cs: changed is/as resolve.

2007-10-17  Mike Krüger <mkrueger@novell.com> 

	* Parser/Resolver.cs: Fixed "Bug 334236 - Intellisense does not work for
	  `is' keyword".

2007-10-17  Lluis Sanchez Gual <lluis@novell.com> 

	* Parser/Resolver.cs: Let TypeNameResolver fill the names using the compiled
	  unit. Helps fixing bug #325081.

2007-10-17  Mike Krüger <mkrueger@novell.com> 

	* Parser/CSharpVisitor.cs: Modified visitor to handle explicit declarations.

2007-10-16  Mike Krüger <mkrueger@novell.com> 

	* Parser/Resolver.cs: fixed "Bug 325528 - Intellisense contains multiple
	  entries of same namespace".

2007-10-16  Lluis Sanchez Gual <lluis@novell.com> 

	* CSharpBinding.mdp, Parser/TypeNameResolver.cs, Makefile.am: Moved
	  TypeNameResolver to MD.Projects.

2007-10-15  Mike Krüger <mkrueger@novell.com> 

	* Gui/CSharpTextEditorExtension.cs: Fixed "Bug 333140 - Xml comment
	  generation only works when using "Smart" indentation".

2007-10-12  Mike Krüger <mkrueger@novell.com> 

	* CSharpBindingCompilerManager.cs: Applied changes that were neccassary for
	  to the new FileService.

2007-10-10  Lluis Sanchez Gual <lluis@novell.com> 

	* CSharpAmbience.cs: Always show parameter types.

2007-10-10  Lluis Sanchez Gual <lluis@novell.com> 

	* CSharpAmbience.cs: Properly show the method name for conversion operators.

2007-10-04  Zach Lute <zach.lute@gmail.com>

	* Parser/CSharpVisitor.cs: Added support for implicit/explicit operators as
	  methods. (Bug #330503)

2007-10-10  Lluis Sanchez Gual <lluis@novell.com> 

	* CSharpAmbience.cs: Formatting fixes.

2007-10-09  Mike Krüger <mkrueger@novell.com> 

	* CSharpAmbience.cs: Changed the C# ambience to recognize the new conversion
	  flags.

2007-10-09  Mike Krüger <mkrueger@novell.com> 

	* Parser/Parser.cs: Fixed "Bug 331772 - Unable to handle conditional class
	  definition".

2007-10-09  Mike Krüger <mkrueger@novell.com> 

	* Gui/CSharpTextEditorExtension.cs: Fixed "Bug 331000 - Auto-generation of
	  XML comment tags sometimes incorrect".

2007-10-09  Ankit Jain  <jankit@novell.com>

	* CSharpBindingCompilerManger.cs: Moved code for building resources to
	DotNetProject.

2007-10-08  Mike Krüger <mkrueger@novell.com> 

	* Parser/CodeGenerator.cs: fixed "Bug 325223 - Interface refactory doesn't
	  implement correctly (4 bugs)".

2007-10-08  Mike Krüger <mkrueger@novell.com> 

	* Parser/ExpressionFinder.cs: Worked on "Bug 330717 - Error while updating
	  status of command. CurrentRefactoryOperations". Need to get reply, if
	  this bug is fixed (couldn't reproduce the problem).

2007-10-05  Ankit Jain  <jankit@novell.com>

	* Autotools/CSharpAutotoolsSetup.cs (GetCompilerFlags): Correctly emit
	flag for optimization. Don't emit -define:DEBUG if its already defined
	in DefineSymbols.

2007-10-05  Mike Krüger <mkrueger@novell.com> 

	* Gui/CSharpTextEditorExtension.cs: fixed Bug 325523 - MD override
	  auto-implementation ignores existing implementations.

2007-10-05  Mike Krüger <mkrueger@novell.com> 

	* Gui/CSharpTextEditorExtension.cs: fixed Bug 330793 - Delegate
	  autocommenting crashes.

2007-10-03  Lluis Sanchez Gual <lluis@novell.com> 

	* Parser/CSharpVisitor.cs, Parser/Resolver.cs: Properly resolve aliases
	  bound to instantiated generic types. Fixes bug #324844.
	* Parser/TypeNameResolver.cs: Resolve aliased class names.

2007-10-02  Lluis Sanchez Gual <lluis@novell.com> 

	* Gui/CSharpParameterDataProvider.cs, Gui/CSharpTextEditorExtension.cs:
	  Implemented support for the Show Parameter List command. Also, show the
	  parameter list when typing a comma. Fixes bug #324876.

2007-09-21  Lluis Sanchez Gual <lluis@novell.com> 

	* CSharpBinding.addin.xml: Bump MD version.

2007-09-21  Lluis Sanchez Gual <lluis@novell.com> 

	* Gui/CSharpTextEditorExtension.cs: Don't set the Editor.CursorPosition
	  property if position hasn't really changed, since it will raise the
	  completion context change event, which closes the completion window.

2007-09-18  Lluis Sanchez Gual <lluis@novell.com> 

	* Parser/CodeGenerator.cs: Fix regex in RenameClass. Class name may end with
	  ":".

2007-09-18  Lluis Sanchez Gual <lluis@novell.com> 

	* Parser/CodeGenerator.cs: Fix renaming of partial classes. It was using the
	  wrong IClass to get the line and column.

2007-09-18  Lluis Sanchez Gual <lluis@novell.com> 

	* Gui/CSharpTextEditorExtension.cs: When completing 'override', show
	  overridables for System.Object.

2007-09-18  Lluis Sanchez Gual <lluis@novell.com> 

	* Gui/OverrideCompletionData.cs: Generate call to base class when overriding
	  method. Fixes bug #325524.

2007-09-18  Mike Krüger <mkrueger@novell.com> 

	* Gui/CSharpTextEditorExtension.cs: Fixed Bug 325438 - New doc completion
	  slowing me down.

2007-09-15  Jérémie Laval <jeremie.laval@gmail.com>

	* Parser/Parser.cs: Added support for parsing error retrieval from NRefactory.

2007-09-14  Lluis Sanchez Gual <lluis@novell.com> 

	* Gui/OverrideCompletionData.cs, Gui/CSharpTextEditorExtension.cs,
	  CSharpAmbience.cs: Make proper use of ITypeNameResolver everywhere to
	  resolve type names of parameters, methods, etc. Fixes bug #82854.
	* Parser/TypeNameResolver.cs: Fix name resolution for aliases.

2007-09-14  Jeffrey Stedfast  <fejj@novell.com>

	* FormattingStrategy/CSharpIndentEngine.cs (PushColon): Handle the
	:: operator. Fixes bug #82316.

2007-09-14  Lluis Sanchez Gual <lluis@novell.com> 

	* Gui/CSharpTextEditorExtension.cs: Minor fix.
	* Parser/TypeNameResolver.cs: Remove debug code.

2007-09-14  Lluis Sanchez Gual <lluis@novell.com> 

	* Gui/CSharpTextEditorExtension.cs, Parser/Resolver.cs,
	  Parser/TypeNameResolver.cs: Implement support for ITypeResolver. Add
	  parameter completion support for delegate invocations. Fixes bug #82264
	  and #82238.
	* CSharpBinding.mdp: Fix warning level. Added new file.
	* CSharpAmbience.cs: Track API changes.
	* Makefile.am: Updated.

2007-09-14  Mike Krüger <mkrueger@novell.com> 

	* Parser/CodeGenerator.cs: Fixed 82425:Renaming a base method doesn't rename
	  overrides. (Fixed for properties too).

2007-09-13  Lluis Sanchez Gual <lluis@novell.com> 

	* Gui/CSharpParameterDataProvider.cs: Improved method formatting.
	* Gui/CSharpTextEditorExtension.cs, Parser/Resolver.cs: When resolving a
	  type, take into account parameter types for methods and classes. Fixes
	  bug #82209.

2007-09-13  Lluis Sanchez Gual <lluis@novell.com> 

	* CSharpAmbience.cs: The name of a delegate is the name of the class, not
	  the return type of the invoke method. Don't show the delegate parameters
	  unless the 'show class modifiers' flag is set.

2007-09-13  Mike Krüger <mkrueger@novell.com> 

	* Parser/CodeGenerator.cs: Fixed re opened 82311: Rename fails when we have
	  two variables that are called the same. (another issue).

2007-09-13  Lluis Sanchez Gual <lluis@novell.com> 

	* Parser/LanguageItemVisitor.cs: Properly resolve "this". Fixes bug #82503.

2007-09-13  Lluis Sanchez Gual <lluis@novell.com> 

	* Gui/CSharpTextEditorExtension.cs: Allow showing intrinsic names only when
	  resolving is, as or new.
	* Gui/FormattingPanel.cs, CSharpBinding.mdp,
	  gtk-gui/CSharpBinding.FormattingPanelWidget.cs, gtk-gui/gui.stetic:
	  Updated.
	* Parser/Resolver.cs: The text editor extension needs internalResolve to
	  return the real array types, not only System.Array. Fixes bug #82831.
	* CSharpAmbience.cs: Add support for the new UseIntrinsicNames flag.

2007-09-12  Lluis Sanchez Gual <lluis@novell.com> 

	* Gui/CSharpTextEditorExtension.cs: Don't include abstract classes in the
	  'new' completion list.

2007-09-12  Lluis Sanchez Gual <lluis@novell.com> 

	* Parser/TypeVisitor.cs: Use the fully qualified name when returning the
	  type for array items. Fixes bug #82830.

2007-09-12  Lluis Sanchez Gual <lluis@novell.com> 

	* Parser/Resolver.cs, Parser/TypeVisitor.cs: The 'this' reference is not
	  valid outside of a class member. Fix for bug #82743.

2007-09-12  Lluis Sanchez Gual <lluis@novell.com> 

	* Gui/ChooseRuntimePanel.cs, Gui/CodeGenerationPanel.cs,
	  FormattingStrategy/CSharpFormattingStrategy.cs, CSharpAmbience.cs: Fix
	  warnings.
	* Gui/CSharpTextEditorExtension.cs, Parser/Resolver.cs: Disable code
	  completion inside enum declarations. Fixes bug #82541. Removed some
	  warnings.
	* gtk-gui/generated.cs, gtk-gui/CSharpBinding.CodeGenerationPanelWidget.cs,
	  gtk-gui/CSharpBinding.FormattingPanelWidget.cs, gtk-gui/gui.stetic:
	  Updated.

2007-09-12  Mike Krüger <mkrueger@novell.com> 

	* Gui/CSharpTextEditorExtension.cs: Fixed 82770: MonoDevelop should keep in
	  comments when return is pressed.

2007-09-12  Mike Krüger <mkrueger@novell.com> 

	* Gui/CSharpTextEditorExtension.cs: Fixed 82768: Move cursor after new
	  summary comment.

2007-09-12  Mike Krüger <mkrueger@novell.com> 

	* Parser/CodeGenerator.cs: Fixed 82311: Rename fails when we have two
	  variables that are called the same.

2007-09-11  Ankit Jain  <jankit@novell.com>

	* CSharpBindingCompilerManager.cs (Compile): Pass /warn: command line
	param.

2007-09-11  Mike Krüger <mkrueger@novell.com> 

	* Parser/CodeGenerator.cs: Fixed 82500: Rename refactoring enum value
	  crashes MonoDevelop.

2007-09-10  Mike Krüger <mkrueger@novell.com> 

	* Parser/Resolver.cs: Fixed 82760: Nul ref enableing autocomplete.

2007-09-10  Mike Krüger <mkrueger@novell.com> 

	* Gui/CSharpTextEditorExtension.cs: Fixed 82223: Overload selection does not
	  work when breaking the line.

2007-09-10   <> 

	* Gui/CSharpTextEditorExtension.cs: Fixed 82683: MonoDevelop should generate
	  XML documentation when /// is typed.

2007-09-07  Lluis Sanchez Gual <lluis@novell.com> 

	* Gui/CSharpTextEditorExtension.cs: Track api changes.

2007-09-07  Mike Krüger <mkrueger@novell.com> 

	* Parser/Resolver.cs: Fixed 82505: No autocomplete for static members. Fixed
	  some other resolve cases too. (non static members only in non static
	  methods)

2007-09-07  Mike Krüger <mkrueger@novell.com> 

	* Parser/CodeGenerator.cs: Handled bug 82714: Invalid offset in text editor.

2007-08-31  Mike Krüger <mkrueger@novell.com> 

	* Gui/ChooseRuntimePanel.cs, Gui/CodeGenerationPanel.cs,
	  Gui/FormattingPanel.cs, Parser/Resolver.cs,
	  FormattingStrategy/CSharpFormattingStrategy.cs,
	  FormattingStrategy/CSharpFormattingProperties.cs,
	  gtk-gui/CSharpBinding.CodeGenerationPanelWidget.cs,
	  gtk-gui/CSharpBinding.FormattingPanelWidget.cs, CSharpAmbience.cs:
	  Changes due to new property infrastructure.

2007-08-24  Mike Krüger <mkrueger@novell.com> 

	* Gui/CSharpTextEditorExtension.cs: Fixed 82555: Xml comments activating
	  incorrectly.

2007-08-23  Mike Krüger <mkrueger@novell.com> 

	* CSharpEnhancedCodeProvider.cs, Parser/Parser.cs, Parser/CSharpVisitor.cs,
	  Parser/CodeGenerator.cs, Parser/Resolver.cs, Parser/TypeVisitor.cs,
	  Parser/LanguageItemVisitor.cs,
	  Parser/SharpDevelopTree/GenericParameter.cs,
	  Parser/SharpDevelopTree/Destructor.cs,
	  Parser/SharpDevelopTree/Method.cs,
	  Parser/SharpDevelopTree/ReturnType.cs, Parser/SharpDevelopTree/Class.cs,
	  Parser/SharpDevelopTree/Constructor.cs: Changed to the latest NRefactory
	  version.

2007-08-23  Ankit Jain  <jankit@novell.com>

	* CSharpBindingCompilerManager.cs (GetResourceId): Set the resource id
	correctly even if resgen is not required.

2007-08-23  Ankit Jain  <jankit@novell.com>

	Fix bug #82533.
	* CSharpBindingCompilerManager.cs (GetResourceId): Generate .resources
	with resgen only if required.

2007-08-21  AndrÃ©s G. Aragoneses  <knocte@gmail.com>

	Improve fix for bug #82398.
	* CSharpBindingCompilerManager.cs (GetResourceId): Use MONO_IOMAP=drive,
	and only on Unix.

2007-08-20  Ankit Jain  <jankit@novell.com>

	* CSharpBindingCompilerManager.cs (Compile): Add all build files to the
	list of files to be compiled. Don't filter with CanCompile.

2007-08-16  Lluis Sanchez Gual <lluis@novell.com> 

	* Parser/Resolver.cs: When listing the members of an enum, return enum
	  members only (it is correct to call static methods using an enum type
	  reference, but it doesn't make much sense). Fixes bug #82250.

2007-08-16  Lluis Sanchez Gual <lluis@novell.com> 

	* Parser/Resolver.cs: Method parameters must be resolved before class
	  members. Fixes bug #82391.

2007-08-14  Lluis Sanchez Gual <lluis@novell.com> 

	* Parser/Resolver.cs: Fix possible infinite recursion (bug #82303).

2007-08-14  Lluis Sanchez Gual <lluis@novell.com> 

	* Parser/Resolver.cs: Properly set the showStatic flag after finding a
	  member in SearchMember. Fixes a problem with nested classes and enums:
	  members were not properly shown.

2007-08-14  Lluis Sanchez Gual <lluis@novell.com> 

	* Parser/Resolver.cs: Properly resolve inner class names. Fixes part of
	  #82414.

2007-08-14  Lluis Sanchez Gual <lluis@novell.com> 

	* Parser/Resolver.cs: When resolving a var name, parameters have priority
	  over fields.

2007-08-14  Lluis Sanchez Gual <lluis@novell.com> 

	* Parser/Resolver.cs: Include arguments in the resolve list for CtrlSpace.
	  Fixes bug #82391.

2007-08-14  Ankit Jain  <jankit@novell.com>

	Fix bug #82398.
	* CSharpBindingCompilerManager.cs (GetResourceId): Run resgen with
	MONO_IOMAP=all.

2007-08-14  Mike Krüger <mkrueger@novell.com> 

	* Gui/CSharpTextEditorExtension.cs,
	  FormattingStrategy/CSharpIndentEngineStack.cs,
	  FormattingStrategy/CSharpIndentEngine.cs: Added support for
	  documentation comments 
	
	  (fixes bug 78578: Add XML Comment support to MonoDevelop and
	  integrate with tooltips).
	
	  + Auto complete of /// tags
	
	  + code completion for the xml documentation tags
	
	  + auto generation of a header body

2007-08-13  Mike Krüger <mkrueger@novell.com> 

	* Gui/CSharpTextEditorExtension.cs: Started to work on xml comment tag
	  support.

2007-08-10  Ankit Jain  <jankit@novell.com>

	Fix bug #82394.
	* CSharpBindingCompilerManager.cs (Compile): Abort build if error while
	generating resources.
	(GetResourceId): Refactor slightly to report error. Also, parse
	the line/col number for the CompilerError.
	(RegexErrorLinePos): New.

2007-08-09  Lluis Sanchez Gual <lluis@novell.com> 

	* CSharpBinding.addin.xml, Autotools/Makefile.am, CSharpBinding.mdp,
	  Makefile.am: Reorganized the extension point hierarchy. Embedded all
	  add-in manifests as resources.

2007-07-30  Lluis Sanchez Gual <lluis@novell.com> 

	* templates/CSharpSessionStateWebService.xft.xml,
	  templates/CSharpWebService.xft.xml: Removed unused files.

2007-07-30  Jeffrey Stedfast  <fejj@novell.com>

	* Parser/CodeGenerator.cs: Add ctor references too. Fixes bug
	#82204.

	* Gui/CSharpTextEditorExtension.cs: Handle indent-region by
	resetting state so that we don't get confused.

2007-07-27  Jeffrey Stedfast  <fejj@novell.com>

	* FormattingStrategy/CSharpFormattingStrategy.cs (FormatLine):
	Fixed to be a no-op.

2007-07-25  Jeffrey Stedfast  <fejj@novell.com>

	Fixes for bug #82179.

	* FormattingStrategy/CSharpIndentEngineStack.cs (Push): Added a
	second Push() method allowing the caller to force a particular
	indent.

	* FormattingStrategy/CSharpIndentEngine.cs (PushOpenBrace): Trim
	the indent level as we pop FoldedStatements and use
	stack.PeekKeyword(0) instead of stack.PeekKeyword(1).
	(PushFoldedStatement): We no longer stop pushing folded statements
	for any reason, we simply push a folded statement with a set
	indent in those cases (needed for keeping proper track of
	keywords).

2007-07-24  Jeffrey Stedfast  <fejj@novell.com>

	Part of the fix for bug #82114.

	* Parser/CodeGenerator.cs: Override a few more Visit() methods so
	that we pick up class references in CastExpressions,
	VariableDeclarations and ObjectCreateExpressions.
	(AddUniqueReference): New method to add only unique references
	to the collection.

2007-07-23  Lluis Sanchez Gual <lluis@novell.com> 

	* CSharpBindingCompilerManager.cs: Write the compiler command used to
	  compile the project to the log.

2007-07-18  Jeffrey Stedfast  <fejj@novell.com>

	* FormattingStrategy/CSharpIndentEngine.cs: A few fixes, including
	one for bug #82055.

	* Gui/CSharpTextEditorExtension.cs (IsInUsing): Simplified.
	(GetPreviousToken): Fixed bug #82131.

2007-07-17  Jeffrey Stedfast  <fejj@novell.com>

	* Gui/CSharpTextEditorExtension.cs (KeyPress): Fixed a bug caused
	when using any key other than Enter to auto-complete (e.g. using a
	'(' or something).

2007-07-17  Lluis Sanchez Gual <lluis@novell.com> 

	* Parser/Resolver.cs: When resolving a type, include the enclosing
	  namespace in the namespace search list. Fixes bug #81865.
	* CSharpBindingCompilerManager.cs: Make sure all output is read after
	  running the compilation process. Should fix bug #82092.

2007-07-12  Lluis Sanchez Gual <lluis@novell.com> 

	* Parser/Resolver.cs: Properly resolve type names qualified with a
	  namespace alias. Fixes bug #81999.

2007-07-12  Jeffrey Stedfast  <fejj@novell.com>

	* FormattingStrategy/CSharpIndentEngine.cs (PushNewLine): If we
	just popped a single-line comment, we need to do more processing.

2007-07-11  Ankit Jain  <jankit@novell.com>

	Fix bug#82024.
	* CSharpBindingCompilerManager.cs (DoCompilation): Workaround for a bug
	in ProcessStartInfo.

2007-07-06  Jeffrey Stedfast  <fejj@novell.com>

	* Parser/CodeGenerator.cs (Visit::PropertyDeclaration):
	Implemented to fix bug #82020.

2007-07-05  Jeffrey Stedfast  <fejj@novell.com>

	* Parser/CodeGenerator.cs: (Visit::FieldReferenceExpression):
	Don't limit ourselves to just Fields and Properties. Fixes bug
	#81963.
	(Visit::IdentifierExpression): When checking of a LocalVariable is
	within bounds, use Region.BeginColumn instead of Region.EndColumn
	and swap on which LocalVariable instance we check. Fixes part of
	bug #82020.

2007-07-05  Jeffrey Stedfast  <fejj@novell.com>

	* Parser/CodeGenerator.cs: Sanity check that both begin and end
	are != -1 to prevent a crash.
	(Visit): When adding a typeDeclaration to the list of references,
	don't add it using the StartLocation - instead, we need to find
	the actual reference offset using StartLocation as a hint. This
	fixes bug #82017.

2007-07-03  Mike Krüger <mkrueger@novell.com> 

	* CSharpBindingCompilerManager.cs: added signing support.

2007-06-21  Lluis Sanchez Gual <lluis@novell.com> 

	* CSharpBindingCompilerManager.cs: Implemented support for additional
	  gac roots specified in packages.

2007-06-20  Jeffrey Stedfast  <fejj@gnome.org>

	Fixes a SmartIndenting bug reported by Latexer on IRC.

	* FormattingStrategy/CSharpIndentEngine.cs (PushOpenBrace): When
	inside a Case statement, only use nSpaces = -1 when we are either
	on the line where the case/default label was entered or if the
	first non-lwsp char is the '{', else use nSpaces = 0 so that we
	indent properly.

	* FormattingStrategy/CSharpIndentEngineStack.cs (Push): When
	pushing a new Block inside a Case, we can still add an indent
	level if nSpaces != -1.

2007-06-19  Mike Krueger  <mkrueger@novell.com> 

	Changed the C# file icon to look a bit more like gnome.

2007-05-31  Lluis Sanchez Gual <lluis@novell.com> 

	* Autotools/Autotools.mdp, CSharpBinding.mdp: Removed unused elements.

2007-05-29  Lluis Sanchez Gual <lluis@novell.com> 

	* Parser/Resolver.cs: Added protection against infinite loop in
	  ResolveIdentifier. Fixes bug #81769.

2007-05-25  Jeffrey Stedfast  <fejj@gnome.org>

	* Parser/CodeGenerator.cs (EncapsulateFieldImpGetSet):
	Implemented.

2007-05-24  Jeffrey Stedfast  <fejj@novell.com>

	* Parser/TypeVisitor.cs (Visit::IdentifierExpression): Scan parent
	namespaces of the calling class as well. Fixes bug #81543.

2007-05-23  Jeffrey Stedfast  <fejj@novell.com>

	* Parser/CodeGenerator.cs (GetOptions): Override our base
	implementation.

2007-05-23  Jeffrey Stedfast  <fejj@novell.com>

	* Gui/CSharpTextEditorExtension.cs:
	MonoDevelop.SourceEditor.Properties namespace no longer exists.

	* FormattingStrategy/CSharpIndentEngine.cs: Same.

	* Gui/OverrideCompletionData.cs: Same.

	* Gui/FormattingPanel.cs: Same.

2007-05-23  Lluis Sanchez Gual <lluis@novell.com> 

	* Parser/TypeVisitor.cs: When resolving an identifier, look first in
	  class members, then look for types. Fixes bug #81542.

2007-05-21  Jeffrey Stedfast  <fejj@novell.com>

	* Gui/CSharpTextEditorExtension.cs (KeyPress): If a region of text
	is selected, then simply pass it along to our base implementation
	and reset our engine state if the region begins somewhere before
	the engine's cursor. Fixes bug #81620.

2007-05-18  Jeffrey Stedfast  <fejj@novell.com>

	* Parser/CodeGenerator.cs (IsMatchedField): New convenience
	function to do some trivial checks to make sure the 'match' isn't
	in the middle of some other field name (e.g. if the field we are
	looking for is a substring of another field name, we don't want to
	match in the middle of some other field).
	(GetMemberNamePosition): Fixed the IField case to be a bit more
	correct.
	(GetMemberBounds): Overridden base class' implementation for
	IFields so that we can get the subregion for a field declaration
	if it is in the middle of other field declarations within the same
	statement region.

2007-05-19  Ankit Jain  <jankit@novell.com>

	* CodeGenerationPanel.cs: GetProjectParserContext can fail, handle
	that.
	(Store): Save mainClass and Win32Icon only when relevant.

2007-05-17  Lluis Sanchez Gual <lluis@novell.com> 

	* Gui/CSharpTextEditorExtension.cs: Cursor already moved to
	  position 2 after typing '#'.

2007-05-16  Jeffrey Stedfast  <fejj@novell.com>

	* Parser/CodeGenerator.cs (EncapsulateField): Implemented so that
	get/set actually have code statements.

2007-05-14  Jeffrey Stedfast  <fejj@novell.com>

	* Parser/CodeGenerator.cs (RenameClass): Handle renaming of structs,
	enums, and interfaces too.

2007-05-15  Lluis Sanchez Gual <lluis@novell.com> 

	* Parser/Resolver.cs: Include const fields in the static field list.
	  Fixes bug #81078.
	* CSharpBinding.mds, gtk-gui/gui.stetic: Updated.

2007-05-14  Lluis Sanchez Gual <lluis@novell.com> 

	* Gui/CSharpTextEditorExtension.cs: (GetPreviousToken): Return tokens
	  composed by a single char which is not a letter of digits.

2007-05-14  Jeffrey Stedfast  <fejj@novell.com>

	* Parser/CodeGenerator.cs: Comment out our own implementation of
	AddMember, throwing a NotImplementedException() in generated code
	can be annoying sometimes.

2007-05-14  Lluis Sanchez Gual <lluis@novell.com> 

	* CSharpBinding.addin.xml: Don't use the MD namespace in add-in
	  dependencies, since the c# add-in is alread declared in the MS
	  namespace.

2007-05-11  Jeffrey Stedfast  <fejj@novell.com>

	* Parser/CodeGenerator.cs (AddMember): Override default
	implementation so that we can add a statement to throw a
	NotImplementedException.

2007-05-11  Lluis Sanchez Gual <lluis@novell.com> 

	* CSharpBinding.mds: Added new c# binding solution.

2007-05-11  Lluis Sanchez Gual <lluis@novell.com> 

	* Autotools/Autotools.mdp, Autotools/Makefile.am: Added project for the
	  autotools assembly.

2007-05-09  Lluis Sanchez Gual <lluis@novell.com> 

	* CSharpBinding.mdp: Don't copy assembly references.

2007-05-08  Jeffrey Stedfast  <fejj@novell.com>

	* Parser/CodeGenerator.cs (GetMemberNamePosition): Fixed to
	support IIndexers.
	(FindParameterReference): Updated for API changes, no longer takes
	an IMethod argument.
	(Visit): Fixed up a bit since params can be parented by either an
	IMethod or an IIndexer.

2007-05-04  Jeffrey Stedfast  <fejj@novell.com>

	* Parser/CodeGenerator.cs (GetParameterNamePosition): Implemented.

	* Parser/Resolver.cs (GetMethod): Check if the cursor is within the
	declaration bounds as well, so that parameter searching works.

2007-05-04  Lluis Sanchez Gual <lluis@novell.com> 

	* Test/Test.cs, Gui/ChooseRuntimePanel.cs, Gui/CodeGenerationPanel.cs,
	  CSharpBinding.addin.xml, CSharpBinding.mdp, Makefile.am: Migration
	  to Mono.Addins.

2007-05-03  Jeffrey Stedfast  <fejj@novell.com>

	* Parser/CodeGenerator.cs (GetMemberNamePosition): Fixed IEvent
	and IProperty logic and also greatly simplified the overall code.

2007-05-03  Jeffrey Stedfast  <fejj@novell.com>

	* Parser/CodeGenerator.cs (FindVariableNamePosition): New
	overloaded function to get the offset of a variable name.
	(FindVariableReferences): New.
	(FindParameterReferences): New.
	(Visit): Added logic for matching LocalVariable and IParameters.

2007-05-02  Jeffrey Stedfast  <fejj@novell.com>

	* Parser/CodeGenerator.cs (RenameClass): Rename all parts of the class
	(in case the class is a partial class).

2007-05-01  Jeffrey Stedfast  <fejj@novell.com>

	* Parser/CodeGenerator.cs (CreateReference): Trim the name to the
	base name (we don't want the FullyQualifiedName). Also do some
	fixing of the offset since the expression start offset begins
	before the name of the type (e.g. it includes
	public/private/etc modifiers).

2007-04-19  Lluis Sanchez Gual <lluis@novell.com> 

	* CSharpBinding.mdp: Don't copy referenced assemblies.
	* CSharpBindingCompilerManager.cs: Avoid compiler warning.

2007-04-09  Jeffrey Stedfast  <fejj@novell.com>

	* FormattingStrategy/CSharpIndentEngineStack.cs: If we are pushing
	a new FoldedStatement, we want to indent another level even if our
	parent is a case-statement (unlike what we do for new Blocks).

2007-03-23  Jeffrey Stedfast  <fejj@novell.com>

	* Gui/CSharpTextEditorExtension.cs (GetPreviousToken):
	Reimplemented to use GetCharAt().
	(KeyPress): Invalidate engine state if some key-code we don't
	handle changes the buffer before our cursor position.

2007-03-21  Ankit Jain  <jankit@novell.com>

	* Gui/CSharpTextEditorExtension.cs (HandleCodeCompletion): Handle
	code completion for sub namespaces.
	(IsInUsing): New.
	(GetPreviousToken): Handle the case when token starts at the first
	position in the file.

2007-03-20  Jeffrey Stedfast  <fejj@novell.com>

	* Gui/CSharpParameterDataProvider.cs (GetCurrentParameterIndex):
	Rewritten to use my CSharpIndentEngine parse tree to hopefully
	solve bug #80883 once and for all.

	* Gui/CSharpTextEditorExtension.cs (KeyPress): Instead of using
	engine.IsInsideMultiLineComment when deciding whether or not to
	reindent the line, use engine.LineBeganInsideMultiLineComment
	since that's what we really wanted to know.

	* FormattingStrategy/CSharpIndentEngine.cs: Added more convenience
	state properties (such as StackDepth and
	LineBeaganInside[VerbatimString,MultiLineComment].

2007-03-19  Jeffrey Stedfast  <fejj@novell.com>

	* Gui/CSharpTextEditorExtension.cs (KeyPress): If the before/after
	indent text is identical, then don't replace the text - instead
	calculate what the cursor position would be and set it. (found a
	way to avoid the text selection that occurs when you set
	CursorPosition).

	* FormattingStrategy/CSharpIndentEngine.cs (Push): Fix bug #81189
	by resetting popVerbarim when we pop the verbatim string literal
	off the stack

2007-03-16  Jeffrey Stedfast  <fejj@novell.com>

	* Gui/OverrideCompletionData.cs (InsertMethod, InsertProperty):
	(InsertEvent, InsertIndexer): Use spaces rather than tabs for
	indenting when appropriate. Fixes bug #81168.

	* Gui/CSharpTextEditorExtension.cs (GetDirectiveCompletionData):
	Add #pragma to the directives. Fixes bug #81131.

2007-03-14  Jeffrey Stedfast  <fejj@novell.com>

	* Gui/CSharpTextEditorExtension.cs (KeyPress): Fixed a bug where
	if you typed the full completion text and then used <Enter> to
	complete the fully-typed completion text, the Smart Indent code
	would indent the next line even though it shouldn't have done so.

2007-03-14  Ankit Jain  <jankit@novell.com>

	* CSharpBindingCompilerManager.cs (Compile): Use 'fname' as the
	filename to embed. It is updated appropriately by GetResourceId().

2007-03-13  Miguel de Icaza  <miguel@novell.com>

	* CSharpBindingCompilerManager.cs (Compile): an old patch that I
	had lying on my hard drive.   When using WinExe targets, pass the
	"winexe" flag to the compiler.

	Also pass the actual compiled resource file to be embedded, not
	the source file. 

2007-03-13  Jeffrey Stedfast  <fejj@novell.com>

	* FormattingStrategy/CSharpIndentEngine.cs (PushFoldedStatement):
	Push one anyway if our keyword (or our parent's keyword) is a loop
	or if-else keyword.

2007-03-11  Jeffrey Stedfast  <fejj@gnome.org>

	* Gui/CSharpTextEditorExtension.cs (KeyPress): Simplified a bit.
	(KeyPress): Changed the logic for the tab-completion check, if
	more than a single char has been inserted then it should be
	considered to be tab-completion.
	(KeyPress): Don't reindent multi-line comment lines unless they
	begin with a '*', in which case the user probably wants to realign
	them (if the first char on the line isn't a '*' then it might be a
	commented-out block of code, we don't want to reindent that).

2007-03-10  Jeffrey Stedfast  <fejj@gnome.org>

	* FormattingStrategy/CSharpIndentEngineStack.cs (Push): We now
	have an Inside.Case type to implement.

	* FormattingStrategy/CSharpIndentEngine.cs (PushColon): Push a
	Inside.Case onto the stack if appropriate and check
	FormattingProperties.IndentCaseLabels to see how we should handle
	indenting for case labels.
	(PushSemicolon): Always set keyword to String.Empty
	(PushOpenBrace): Changed the way we handle psuing a new block onto
	the stack if we our parent is Inside.Case (the logic is the same,
	but the check is a bit different now).
	(PushCloseBrace): If our parent is Inside.Case, then we can pop
	that along with the switch block.

	* FormattingStrategy/CSharpFormattingProperties.cs
	(IndentCaseLabels): Implemented.

2007-03-09  Jeffrey Stedfast  <fejj@novell.com>

	* CSharp.glade: Removed, no longer in use.

	* CSharpBinding.addin.xml: Add the c# Formatting options panel to
	the options dialog under the Text Editor options.

	* gtk-gui/gui.stetic: Added a new custom FormattingPanelWidget.

	* Gui/FormattingPanel.cs: New source file implementing a
	"Formatting" options panel specific to c#.

2007-03-09  Jeffrey Stedfast  <fejj@novell.com>

	* FormattingStrategy/CSharpIndentEngine.cs (PushColon): Respect
	the style settings for indenting goto labels.

	* FormattingStrategy/CSharpFormattingProperties.cs: New source
	file for c#-specific formatting properties.

2007-03-09  Jeffrey Stedfast  <fejj@novell.com>

	* FormattingStrategy/CSharpIndentEngine.cs (Push): Fixed a goof
	from yesterday's commit.

	* Gui/CSharpTextEditorExtension.cs (KeyPress): Rearranged some
	logic a bit to optimize seeking in the text buffer using arrow
	keys.

2007-03-08  Jeffrey Stedfast  <fejj@novell.com>

	* FormattingStrategy/CSharpIndentEngine.cs: Got rid of the hack
	that used this.commentEndedAt which was not only nasty, but didn't
	even always work right to begin with.

2007-03-07  Jeffrey Stedfast  <fejj@novell.com>

	* Gui/CSharpTextEditorExtension.cs (KeyPress): Same sort of fix as
	earlier wrt the user hitting Tab. If the user hits <Enter> and the
	base class does not insert a '\n', then it means the user has just
	accepted an auto-completed selection. In this case, return -
	there's nothing left for us to do.

	* FormattingStrategy/CSharpIndentEngineStack.cs (Push): Added a
	work-around for pushing a multi-line anonmymous method {} block
	inside a ParenList (e.g. as a callback argument).

	* FormattingStrategy/CSharpIndentEngine.cs (PushHash): Doh, how
	did I overlook this method when integrating my IndentEngine into
	MD?
	(PushNewLine): Properly handle multi-line array assignments.

	Fix for making "default :" (as opposed to "default:") inside a
	switch-statement work as it should, lwsp is not significant here.

	* FormattingStrategy/CSharpIndentEngine.cs (PushOpenParen): Clear
	the keyword after pushing a new ParenList onto the stack, when the
	ParenList is popped, the keyword is restored.
	(Reset): Changed the semantics of wordStart, this now initializes
	to -1 instead of 0.
	(PushNewLine): Reset wordStart back to -1.
	(Push): When checking for a keyword, we don't need to use
	lastNonLwsp anymore, just use wordStart.
	(Push): wordStart should always be set to point to the beginning
	of a word token (and never to word-delimiting chars like it was
	before).

2007-03-07  Jeffrey Stedfast  <fejj@novell.com>

	* Gui/CSharpTextEditorExtension.cs (KeyPress): Fixed a bug
	preventing tab-completion from working by chaining the KeyPress()
	to the parent.

2007-03-07  Jeffrey Stedfast  <fejj@novell.com>

	* FormattingStrategy/CSharpIndentEngine.cs: Fixed bug #81065 by
	looking at the last significant char on the line. Also now keeping
	the last char typed as part of the state so as to avoid having to
	linebuf.ToString() and then look.

2007-03-06  Jeffrey Stedfast  <fejj@novell.com>

	* FormattingStrategy/CSharpIndentEngine.cs: New class to aid in
	smart indenting.

	* FormattingStrategy/CSharpIndentEngineStack.cs: A broken out
	piece of CSharpIndentEngine.cs to compartamentalize it a bit.

	* FormattingStrategy/CSharpFormattingStrategy.cs
	(SmartIndentLine): Don't do any indenting, Smart Indent is handled
	elsewhere for now.
	(FormatLine): Simplified, because this now only has to worry about '>'

	* Gui/CSharpTextEditorExtension.cs (KeyPress): Implement our hooks
	into Smart Indenting here.

2007-02-27  Lluis Sanchez Gual <lluis@novell.com> 

	* Gui/OverrideCompletionData.cs, Gui/CSharpParameterDataProvider.cs,
	  FormattingStrategy/CSharpFormattingStrategy.cs: Track api changes.

2007-02-26  Jeffrey Stedfast  <fejj@novell.com>

	* FormattingStrategy/CSharpFormattingStrategy.cs
	(SmartIndentLine): Instead of wrapping the entire body of the
	function in an if-block, fix it so we swap the logic thus reducing
	the indent level of the main body making it easier to read (more
	likely to fit in the width of your editor window).
	(IsInsideStringOrComment): Completely rewritten to take into
	consideration verbatim string literals, char literals, and
	escaping inside string literals.
	(IsInsideDocumentationComment): Same.

2007-02-24  Zach Lute <zach.lute@gmail.com> 

	* Gui/CSharpParameterDataProvider.cs: GetCurrentParameterIndex() now
	  takes whether or not a comma is inside a string literal into account
	  when determining the index.  Fixes bug #80883.

2007-02-16  Lluis Sanchez Gual <lluis@novell.com> 

	* Gui/CSharpTextEditorExtension.cs: Don't show completion windo for
	  "using" keyword when written inside a class. Fixes bug #80868.
	* Parser/Resolver.cs: Removed unneeded parameter and fix potential
	  nullref.

2007-02-16  Lluis Sanchez Gual <lluis@novell.com> 

	* CSharpBinding.addin.xml: Change add-in versions to 0.13.

2007-02-15  Lluis Sanchez Gual <lluis@novell.com> 

	* Parser/Resolver.cs: When checking for accessibility take into account
	  the qualifier type. There are some restrictions when accessing to
	  protected members from incorrect qualifier types.

2007-02-15  Lluis Sanchez Gual <lluis@novell.com> 

	* Parser/Resolver.cs, Parser/LanguageItemVisitor.cs: Properly resolve
	  generic type identifiers. Fixes bug #80840.

2007-02-15  Lluis Sanchez Gual <lluis@novell.com> 

	* Parser/LanguageItemVisitor.cs, Parser/TypeVisitor.cs: When resolving
	  a field reference, look for static members if instance members
	  can't be found. Fixes bug #80841.

2007-02-12  Lluis Sanchez Gual <lluis@novell.com> 

	* CSharpBinding.mdp: Added project reference for NRefactory.
	* Parser/CSharpVisitor.cs: Collect parameter flags when parsing a
	  method. Fixes bug #80814.

2007-02-12  Lluis Sanchez Gual <lluis@novell.com> 

	* Gui/CSharpTextEditorExtension.cs: Allow crossing line boundaries when
	  looking for tokens. Fixes bug #80719.
	* CSharpBindingCompilerManager.cs: Handle internal packages.

2007-02-09  Lluis Sanchez Gual <lluis@novell.com> 

	* CSharpAmbience.cs: When converting a class, honor
	  UseFullyQualifiedName flag.
	* Makefile.am: distcheck fixes

2007-02-07  Lluis Sanchez Gual <lluis@novell.com> 

	* CSharpBinding.mdp: Updated.
	* gtk-gui/CSharpBinding.CodeGenerationPanelWidget.cs,
	  gtk-gui/gui.stetic: Translation fixes.

2007-02-06  Lluis Sanchez Gual <lluis@novell.com> 

	* Gui/OverrideCompletionData.cs: Moved from CSharpTextEditorExtension.
	* Gui/CSharpParameterDataProvider.cs, Gui/CSharpTextEditorExtension.cs,
	  CSharpBinding.mdp, Makefile.am: Implemented support for parameter
	  information window.
	* Parser/Resolver.cs: When searching a class, look in the calling class
	  namespace before looking in using directives. Some fixes for
	  generic types.
	* Parser/CodeGenerator.cs: Some fixes for generic types.
	* Parser/SharpDevelopTree/ReturnType.cs: Use our own system type table,
	  since the one from NRefactory has some VB types and does case
	  insensitive lookups.
	* CSharpAmbience.cs: Added some ConvertTypeName calls to show the
	  correct name for instantiated generic types.

2007-02-05  Lluis Sanchez Gual <lluis@novell.com> 

	* CSharpBinding.mdp,
	  gtk-gui/CSharpBinding.CodeGenerationPanelWidget.cs,
	  gtk-gui/gui.stetic, Makefile.am: i18n fixes.

2007-02-02  Lluis Sanchez Gual <lluis@novell.com> 

	* Gui/CSharpTextEditorExtension.cs: Cosmetic fixes in code completion
	  of "new".

2007-02-02  Lluis Sanchez Gual <lluis@novell.com> 

	* Gui/CSharpTextEditorExtension.cs, Parser/Resolver.cs: Implemented
	  code completion for "throw new". Don't show interfaces and abstract
	  classes when completing "new".
	* Parser/Parser.cs: Removed.
	* CSharpAmbience.cs: Make sure instantiated generic classes are shown
	  with the correct name.

2007-02-02  Lluis Sanchez Gual <lluis@novell.com> 

	* Gui/CSharpTextEditorExtension.cs: When typing '#', move it to the
	  first column is there is no other text before. Implemented code
	  completion for compiler directives. Don't show sealed methods in
	  the overridable list.

2007-02-02  Ankit Jain  <jankit@novell.com>

	* CSharpBindingCompilerManager.cs (Compile): Move resource compiling code
	to ..
	(GetResourceId): .. here. Improve error messages.

2007-02-01  Lluis Sanchez Gual <lluis@novell.com> 

	* Gui/CSharpTextEditorExtension.cs, Parser/Resolver.cs,
	  CSharpAmbience.cs: Code completion of overridable members. Yay!

2007-02-01  Lluis Sanchez Gual <lluis@novell.com> 

	* Parser/CodeGenerator.cs: Properly look for property references.

2007-01-31  Lluis Sanchez Gual <lluis@novell.com> 

	* Parser/Resolver.cs: Properly resolve alias directives. Fixes bug
	  #80248.

2007-01-30  Lluis Sanchez Gual <lluis@novell.com> 

	* Parser/LanguageItemVisitor.cs: Properly resolve calls to local
	  instance methods.

2007-01-30  Lluis Sanchez Gual <lluis@novell.com> 

	* Parser/CSharpVisitor.cs: When creating an enum, explicitely add the
	  System.Enum base class. Make enum files "const".
	* Parser/Resolver.cs: Removed some debug code. Show enum fields only
	  when resolving the type only. Fixes bug #80088.

2007-01-30  Lluis Sanchez Gual <lluis@novell.com> 

	* Parser/Resolver.cs: Fix overloaded operator filter.

2007-01-30  Lluis Sanchez Gual <lluis@novell.com> 

	* Parser/CSharpVisitor.cs, Parser/TypeVisitor.cs: Implemented support
	  for overloaded operators.
	* Parser/Resolver.cs: Exclude operators from the resolve list.
	* Parser/LanguageItemVisitor.cs: When resolving overloads, try to find
	  the closes matching signature.
	* Parser/ExpressionFinder.cs, Parser/SharpDevelopTree/Method.cs: Fix
	  warnings.
	* CSharpAmbience.cs: Properly format method names for overloaded
	  operators.

2007-01-29  Lluis Sanchez Gual <lluis@novell.com> 

	* gtk-gui/CSharpBinding.CodeGenerationPanelWidget.cs,
	  gtk-gui/gui.stetic: Updated.

2007-01-29  Lluis Sanchez Gual <lluis@novell.com> 

	* Gui/CodeGenerationPanel.cs, CSharpBindingCompilerManager.cs,
	  Project/CSharpCompilerParameters.cs: Implemented support for
	  CodePage and Win32Icon options.
	* CSharpBinding.mdp, Makefile.am: Updated.
	* gtk-gui/CSharpBinding.CodeGenerationPanelWidget.cs,
	  gtk-gui/generated.cs, gtk-gui/gui.stetic: Implement the options
	  panel using stetic.

2007-01-29  Lluis Sanchez Gual <lluis@novell.com> 

	* Gui/CSharpTextEditorExtension.cs, CSharpBinding.addin.xml: Created
	  new text editor extension to properly support code completion.
	* CSharpBinding.mdp, Makefile.am: Updated.
	* Parser/CSharpVisitor.cs, Parser/TypeVisitor.cs,
	  Parser/LanguageItemVisitor.cs,
	  Parser/SharpDevelopTree/Destructor.cs,
	  Parser/SharpDevelopTree/Method.cs,
	  Parser/SharpDevelopTree/ReturnType.cs,
	  Parser/SharpDevelopTree/Constructor.cs: Track api changes.
	* Parser/Resolver.cs: Track api changes. Properly resolve instantiated
	  generic types.
	* CSharpAmbience.cs: Properly show generic type names.

2007-01-24  Lluis Sanchez Gual <lluis@novell.com> 

	* Parser/LanguageItemVisitor.cs: Properly resolve method overloads.
	  Fixes bug #77418.

2007-01-24  Lluis Sanchez Gual <lluis@novell.com> 

	* CSharpBinding.mdp: Removed old dependency.
	* Parser/TypeVisitor.cs, Parser/SharpDevelopTree/ReturnType.cs: Take
	  into account that the parser returns array dimensions starting at
	  0, not at 1.  Fixed some issues when resolving indexer types. Fixes
	  bug #79382.
	* Parser/LanguageItemVisitor.cs: When visiting an indexer, if there is
	  no indexer (it can be an array access), return the target type.
	* templates/GtkSharp2Project.xpt.xml: Fix template.

2007-01-15  Lluis Sanchez Gual <lluis@novell.com> 

	* templates/GtkSharp2Project.xpt.xml: Use the new partial class model.

2007-01-11  Ankit Jain  <jankit@novell.com>

	* CSharpBindingCompilerManager.cs (Compile): Echo resgen command line
	for debugging purpose.

2007-01-11  Ankit Jain  <jankit@novell.com>

	* CSharpBindingCompilerManager.cs (Compile): .resx file has paths
	relative to the .resx file itself.

2006-12-21  Ankit Jain  <jankit@novell.com>

	* CSharpBindingCompilerManager.cs (Compile): Use project's base
	directory as the working directory when invoking the compiler.
	(DoCompilation): Add param 'working_dir'.

2006-12-17  Lluis Sanchez Gual <lluis@novell.com> 

	* CSharpBindingCompilerManager.cs: Track changes in FileService API.

2006-12-15  Ankit Jain  <jankit@novell.com>

	* CSharpBindingCompilerManager.cs (Compile): Filename arg to resgen
	should be quoted.

2006-12-15  Ankit Jain  <jankit@novell.com>

	* CSharpBindingCompilerManager.cs (Compile): Use resgen to convert .resx
	to embeddable resource format (.resources). Handle 'null' resourceId.

2006-12-14  Lluis Sanchez Gual <lluis@novell.com> 

	* CSharpBinding.mdp, Parser/SharpDevelopTree/CompilationUnit.cs,
	  Parser/SharpDevelopTree/Indexer.cs,
	  Parser/SharpDevelopTree/Parameter.cs,
	  Parser/SharpDevelopTree/Event.cs, Parser/SharpDevelopTree/Field.cs,
	  Parser/SharpDevelopTree/Property.cs, Makefile.am: Removed some
	  unnecessary Default* subclasses.
	* Parser/Parser.cs, Parser/CSharpVisitor.cs, Parser/Resolver.cs,
	  Parser/SharpDevelopTree/Destructor.cs,
	  Parser/SharpDevelopTree/Method.cs,
	  Parser/SharpDevelopTree/ReturnType.cs,
	  Parser/SharpDevelopTree/Class.cs,
	  Parser/SharpDevelopTree/Constructor.cs,
	  Parser/SharpDevelopTree/AttributeSection.cs: Renamed Abstract*
	  classes to Default*. Removed some unnecessary Default* subclasses.

2006-12-13  Ankit Jain  <jankit@novell.com>

	* Project/CSharpCompilerParameters.cs (Win32Resource): New.
	* CSharpBindingCompilerManager.cs (Compile): Generate 
	option for Win32Resource. Don't generate option for win32icon 
	if win32resource is defined.

2006-12-12  Ankit Jain  <jankit@novell.com>

	* CSharpBindingCompilerManager.cs (Compile): Use ProjectFile.ResourceId
	for embedded resources.

2006-11-17  Lluis Sanchez Gual <lluis@novell.com> 

	* Parser/Parser.cs: Why ParseMethodModies was set to false?
	  re-enabling. Fixes local variable code completion.

2006-11-14  Ankit Jain  <jankit@novell.com>

	* Gui/CodeGenerationPanel.cs (CodeGenerationPanelWidget.ctor): Add
	missing 'Module' option for compile target.

2006-11-13 David Makovský (Yakeen) <yakeen@sannyas-on.net>

	* Parser/SharpDevelopTree/CompilationUnit.cs: returning Tag colection
	* Parser/Parser.cs: filling comments into compilation unit

2006-11-11 David Makovský (Yakeen) <yakeen@sannyas-on.net>

	* Gui/CodeGenerationPanel.cs: fix for bug 79199
	
2006-09-21 Lluis Sanchez Gual  <lluis@novell.com> 

	* Parser/Resolver.cs: Fixed null check.

2006-09-12 Levi Bard  <taktaktaktaktaktaktaktaktaktak@gmail.com>

	* CSharpBindingCompilerManager.cs: Fixed win32 pathing issues, removed old mcs-specific compiler options (that weren't being used since [g]mcs options have been aligned with csc options), removed /bin/sh dependence.
	* Project/CSharpCompilerParameters.cs: Changed default compiler to mcs.

2006-09-12 Jacob Ilsø Christensen <jacobilsoe@gmail.com>
	
	* Parser/CSharpVisitor.cs: Fixed compile warning.
	* CSharpAmbience.cs: Track changes in Ambience.

2006-09-01 Lluis Sanchez Gual  <lluis@novell.com>

	* CSharpBinding/CSharpAmbience.cs: Avoid appending the class
	  name twice.

2006-08-07 Philip Turnbull <philip.turnbull@gmail.com>

	* CSharpBinding/CSharpBinding.addin.xml:
	Changed CSharpAmbience name from 'CSharp' to 'C#'.

	* CSharpBinding/CSharpAmbience.cs:
	Track API changes in Ambience.

2006-08-02 Lluis Sanchez Gual  <lluis@novell.com>

	* Parser/Resolver.cs: Added null check.

2006-07-30 Matej Urbas <matej.urbas@gmail.com>

	* CSharpAmbience.cs: Fixed a curious null exception.
	* Parser/CSharpVisitor.cs: Updated the visitor to store generic data as
	  parsed by NRefactory.
	* Parser/LanguageItemVisitor.cs:
	* Parser/TypeVisitor.cs: Updated the way various expressions are
	  treated in the code - to accommodate to new data for generics.
	* Parser/SharpDevelopTree/ReturnType.cs: Added support for generics in
	  return types.

	* Parser/SharpDevelopTree/GenericParameter.cs: The new file
	* CSharpBinding.mdp: Added the new file to the project.
	* Makefile.am: Added the new file to the project.

2006-07-28 Matej Urbas <matej.urbas@gmail.com>

	* CSharpAmbience.cs: Fixed the way generics and delegates are shown in the
	  code completion popup, and made some optimizations along the way.

2006-07-23 Matej Urbas <matej.urbas@gmail.com>

	* CSharpAmbience.cs: Small cosmetic corrections when converting generic
	  types

2006-07-17 Lluis Sanchez Gual  <lluis@novell.com>

	* Autotools/CSharpAutotoolsSetup.cs: Support compilation with gmcs.
	* CSharpBindingCompilerManager.cs: Track changes in SystemAssemblyService.

2006-07-12 Lluis Sanchez Gual  <lluis@novell.com> 

	* Parser/Resolver.cs: Use a more meaningful name for the "current unit".
	  Store the name of the file being resolved in currentFile.
	  Changed SearchVariable, so it now returns a LocalVariable object,
	  with all information, including the region.
	* Parser/LanguageItemVisitor.cs: Fix crash when processing indexers.
	  Return valid values for object creation expressions.
	* Parser/SharpDevelopTree/ReturnType.cs: Added constructor which
	  takes a properly resolved class as parameter.

2006-07-10 Alejandro Serrano <trupill@yahoo.es>
 
	* CSharpAmbience.cs: Add support for generics ambience.
	* Autotools/Makefile.am: Fixed error on compilation because
	  of a not found reference.

2006-07-05 Matej Urbas <matej.urbas@gmail.com>
 
	* CSharpAmbience.cs: Fixed a regression that displayed all base types of a
	  class to be of PersistentReturnType type.
	* Parser/CodeGenerator.cs:
	* Parser/CSharpVisitor.cs:
	* Parser/Resolver.cs: Updated to use ReturnType as BaseTypes in IClass
	  instances.
 
2006-07-04  Michael Hutchinson <m.j.hutchinson@gmail.com>

	* CSharpEnhancedCodeProvider.cs: Fix parsing of imports

2006-07-03 Lluis Sanchez Gual  <lluis@novell.com> 

	* CSharpLanguageBinding.cs:
	* CSharpBindingCompilerManager.cs: Track changes in ProjectReference.
	  Removed obsolete GenerateMakefile method.
	* Parser/CodeGenerator.cs: Fix member reference location.
	* Parser/ExpressionFinder.cs: Fix warning.
	* CSharpBinding.addin.xml: Updated versions.

2006-06-29  Michael Hutchinson <m.j.hutchinson@gmail.com>

	* CSharpBinding.mdp:
	* Makefile.am:
	* CSharpEnhancedCodeProvider.cs:
	New file, implements CodeDom methods CreateParser and Parse.
	
	* CSharpLanguageBinding.cs: Use new CSharpEnhancedCodeProvider.
	
	* CSharpBinding.addin.xml: Bump version so that AspNetAddIn can take 
	a dependency on the CodeProvider's CreateParser method.

2006-06-15 Scott Ellington  <scott.ellington@gmail.com>

	* Autotools/CSharpAutotoolsSetup.cs:
	
2006-06-15 Lluis Sanchez Gual  <lluis@novell.com>

	* CSharpBinding.addin.xml: Use the DataType element instead fof Class
	  to declare serializable types.

2006-06-07 Scott Ellington  <scott.ellington@gmail.com>

	* CSharpBinding.addin.xml:
	* Autotools/CSharpAutotoolsSetup.cs:
	* Autotools/Makefile.am:
	* Makefile.am:
	Add optional module for implementing simple autotools support

2006-05-22 Lluis Sanchez Gual  <lluis@novell.com>

	* Parser/Parser.cs:
	* Parser/CSharpVisitor.cs: 
	* Parser/Resolver.cs:
	* Parser/TypeVisitor.cs:
	* Parser/CodeGenerator.cs:
	* Parser/LanguageItemVisitor.cs:
	* Parser/ExpressionFinder.cs:
	* Parser/SharpDevelopTree/Destructor.cs:
	* Parser/SharpDevelopTree/Indexer.cs:
	* Parser/SharpDevelopTree/Method.cs:
	* Parser/SharpDevelopTree/Event.cs:
	* Parser/SharpDevelopTree/ReturnType.cs:
	* Parser/SharpDevelopTree/Field.cs:
	* Parser/SharpDevelopTree/Property.cs:
	* Parser/SharpDevelopTree/Class.cs:
	* Parser/SharpDevelopTree/Constructor.cs:
	* parse.cs:
	* Makefile.am: Use the new NRefactory library.

2006-05-04 Lluis Sanchez Gual  <lluis@novell.com>

	* CSharpBinding.addin.xml: Updated versions.
	* CSharpBinding.mdp: Updated.

2006-04-24 Lluis Sanchez Gual <lluis@novell.com> 

	* Parser/Resolver.cs: Fix nullref caused by delegates not having
	  a region or bodyRegion. Fixes bug #78143.

2006-04-21 Lluis Sanchez Gual <lluis@novell.com> 

	* CSharpLanguageBinding.cs: Implement GetSupportedClrVersions.
	* CSharpBinding.addin.xml: Added panel por selecting the target
	  runtime version.
	* CSharpBindingCompilerManager.cs: Support compilation for .net 2.0.
	
	* Parser/ExpressionFinder.cs:
	* Parser/LanguageItemVisitor.cs: Fixed warnings.

2006-04-18 Lluis Sanchez Gual  <lluis@novell.com>

	* templates/GladeSharpProject.xpt.xml:
	* templates/GladeSharp2Project.xpt.xml: Remove gnome dependency
	  from the glade file template. Fix by Sebastian Dröge.

2006-04-07  David Makovský (Yakeen) <yakeen@sannyas-on.net>

	* CSharpBinding.addin.xml: renamed attributes in FileFilter Extension

2006-04-04 Lluis Sanchez Gual  <lluis@novell.com>

	* Makefile.am: Reference nunit libraries using $(NUNIT_LIBS).

2006-04-03 Lluis Sanchez Gual  <lluis@novell.com>

	* templates/GtkSharp2Project.xpt.xml: Fix window
	  constructor.

2006-03-30 Lluis Sanchez Gual <lluis@novell.com> 

	* CSharpBinding.addin.xml: Updated references.

2006-03-24  Jacob Ilsø Christensen <jacobilsoe@gmail.com>

	* templates/ConsoleProject.xpt.xml: Added namespace clause.

2006-03-24 Lluis Sanchez Gual  <lluis@novell.com>   

	* CSharpBinding.mdp: Updated.
	* Makefile.am: Use an unified format. Patch by Matze Braun.
	* CSharpBinding.addin.xml: Updated add-in versions.

2006-03-24  Jacob Ilsø Christensen <jacobilsoe@gmail.com>

	* Test:
	* Test/Test.cs:
	* Makefile.am:
	Added an initial test which validates that the resolver
	can resolve namespaces.

2006-03-17  Jacob Ilsø Christensen <jacobilsoe@gmail.com>

	* Parser/Parser.cs:
	* Parser/Resolver.cs:
	Removed unused MonodocResolver.

2006-03-16  Jacob Ilsø Christensen  <jacobilsoe@gmail.com>

	* Parser/LanguageItemVisitor.cs: Make sure that composite
	namespaces are parsed correctly.

2006-03-12  David Makovský (Yakeen) <yakeen@sannyas-on.net>

        * CSharp.glade: Marking some strings not to be translated. Not include balast in pot file.
	
2006-03-08 Lluis Sanchez Gual  <lluis@novell.com>   

	* Parser/CodeGenerator.cs: Fixed issues when finding class
	  references. Add text line to found references.
	* Parser/LanguageItemVisitor.cs: Properly resolve primitive
	  type aliases.

2006-03-07 Lluis Sanchez Gual  <lluis@novell.com>   

	* Makefile.am:
	* CSharpBinding.addin.xml: Moved some templates to MD.Ide.

2006-03-06 Lluis Sanchez Gual  <lluis@novell.com>   

	* Parser/CSharpVisitor.cs: Added null check.

2006-03-02 Lluis Sanchez Gual  <lluis@novell.com>   

	* templates/GtkSharp2Project.xpt.xml: Use the new template syntax.

2006-02-24 Lluis Sanchez Gual  <lluis@novell.com>   

	* Parser/CSharpVisitor.cs: Generate parse information for
	  delegates.

2006-01-30 Lluis Sanchez Gual  <lluis@novell.com>   

	* Parser/Resolver.cs:
	* Parser/Parser.cs: Track changes in parser api.

2006-01-26 Lluis Sanchez Gual  <lluis@novell.com>   

	* CSharpBinding.addin.xml: Removed BlankCombine template (now
	in MonoDevelop.Ide).
	* Parser/CodeGenerator.cs: Properly find members referenced
	in subclasses.
	* Parser/LanguageItemVisitor.cs: Visit methods must always
	return a ILanguageItem.
	
	* templates/GtkSharpProject.xpt.xml:
	* templates/GnomeSharp2Project.xpt.xml:
	* templates/GladeSharp2Project.xpt.xml:
	* templates/GnomeSharpProject.xpt.xml:
	* templates/GladeSharpProject.xpt.xml: Moved to a Samples subcategories
	for now, to reduce clutter.

2006-01-15  Jacob Ilsø Christensen  <jacobilsoe@gmail.com>

	* Parser/CSharpVisitor.cs: Make sure that a null modifier
	is not passed to the Field constructor which is the case
	for enum members. Fixes bug 77080.

2006-01-13 Lluis Sanchez Gual  <lluis@novell.com>   

	* templates/GtkSharpProject.xpt.xml:
	* templates/GnomeSharp2Project.xpt.xml:
	* templates/GladeSharp2Project.xpt.xml:
	* templates/GnomeSharpProject.xpt.xml:
	* templates/GtkSharp2Project.xpt.xml:
	* templates/GladeSharpProject.xpt.xml: Moved project templates to
	the C# category, since they are C# templates.

2006-01-10 Lluis Sanchez Gual  <lluis@novell.com>   

	* Makefile.am:
	* CSharpBinding.mdp: Added Parser/LanguageItemVisitor.cs.
	
	* Parser/Parser.cs: Track api changes. Implemented ResolveIdentifier.
	* Parser/CSharpVisitor.cs: Store attribute values in CodeExpression
	instances.
	* Parser/Resolver.cs: Implemented ResolveIdentifier.
	* Parser/ExpressionFinder.cs: Updated from SharpDevelop.
	* Parser/SharpDevelopTree/AttributeSection.cs: Track api changes.
	
2005-12-19  Lluis Sanchez Gual  <lluis@novell.com> 

	* Parser/CodeGenerator.cs: Track api changes. Added support for
	renaming other member types (untested).

2005-12-13  Lluis Sanchez Gual  <lluis@novell.com> 

	* Parser/Parser.cs: Track api changes.
	* CSharpLanguageBinding.cs: Implemented the new methods in
	IDotNetLanguageBinding.
	* CSharpBinding.addin.xml: Removed some templates that don't really
	belong here.
	* CSharpBinding/CSharpBinding.mdp: Updated.
	
	* Parser/SharpDevelopTree/AttributeSection.cs:
	* Parser/CSharpVisitor.cs: Properly collect region and attribute
	information. This is a patch by Alex Gomes.
	Also: properly set the declaring type to class members.
	
	* Parser/Resolver.cs: Added two new methods: ResolveExpressionType
	returns the type of an arbitrary expression. ResolveIdentifier returns
	information about an identifier.
	
	* Parser/SharpDevelopTree/Indexer.cs:
	* Parser/SharpDevelopTree/Method.cs:
	* Parser/SharpDevelopTree/Parameter.cs:
	* Parser/SharpDevelopTree/Event.cs:
	* Parser/SharpDevelopTree/Field.cs:
	* Parser/SharpDevelopTree/Property.cs:
	* Parser/SharpDevelopTree/Class.cs:
	* Parser/SharpDevelopTree/Constructor.cs:
	* Parser/SharpDevelopTree/Destructor.cs: Set the declaring type to
	class members.
	
	* templates/*: Set the correct category, language and project type.
	* Parser/CodeGenerator.cs: Initial implementation of IRefactorer.

2005-11-17  Lluis Sanchez Gual  <lluis@novell.com>

	* templates/GtkSharpProject.xpt.xml:
	* templates/GnomeSharp2Project.xpt.xml:
	* templates/GladeSharp2Project.xpt.xml:
	* templates/ConsoleProject.xpt.xml:
	* templates/GnomeSharpProject.xpt.xml:
	* templates/GtkSharp2Project.xpt.xml:
	* templates/GladeSharpProject.xpt.xml:
	* templates/Library.xpt.xml: Added a reference to the System assembly
	in all project templates.
	
	* Makefile.am: Rebuild the assembly when resources are modified. 

2005-11-09  John Luke  <john.luke@gmail.com>

	* FormattingStrategy/CSharpFormattingStrategy.cs:
	use trimlineAboveText to decide whether to indent things
	like single line if, else, for, etc.
	second half of fix for bug # 76652
	
2005-10-28  John Luke  <john.luke@gmail.com>

	* FormattingStrategy/CSharpFormattingStrategy.cs:
	improve indentLine slightly, we want the indention +
	trimmed line, not the addional whitespace in front of it
	remove some old disabled/unported code

2005-10-23  John Luke  <john.luke@gmail.com>

	* CSharpBinding.addin.xml: add FormattingStrategy
	
2005-10-11  John Luke  <john.luke@gmail.com>

	* CSharpAmbience.cs: comment out SharpAssembly stuff
	
2005-10-11  Lluis Sanchez Gual  <lluis@novell.com>

	* CSharpBinding.addin.xml: Fixed incorrect class name.

2005-10-11  Lluis Sanchez Gual  <lluis@novell.com> 

	* CSharpBinding.addin.xml: Fixed addin header information.
	Use "id" attribuet instead of "name" to identify addins.

2005-10-06  John Luke  <john.luke@gmail.com> 

	* CSharpBindingCompilerManager (GenerateMakefile): fix mistaken
	empty statement warning
	
2005-10-06  Lluis Sanchez Gual  <lluis@novell.com> 

	* CSharpBinding.addin.xml:
	* CSharpLanguageBinding.cs: Register serializable types in the addin
	configuration file.

2005-10-04  Lluis Sanchez Gual  <lluis@novell.com> 

	* CSharpBinding.addin.xml: Added addin dependencies.

2005-09-23  Peter Johanson  <latexer@gentoo.org>

	* CSharpBindingCompilerManager.cs: Fix mcs location detection.

2005-08-20  Peter Johanson  <latexer@gentoo.org>

	* templates/GnomeSharp2Project.xpt.xml:
	* templates/GladeSharp2Project.xpt.xml:
	* templates/GtkSharp2Project.xpt.xml: Change gtk-sharp references to
	match new assembly versions.

2005-08-19  Lluis Sanchez Gual  <lluis@novell.com>

	* CSharpAmbience.cs: Don't include the inheritance tree when converting
	an enum.

2005-08-12  Lluis Sanchez Gual  <lluis@novell.com> 

	* templates/*:
	* CSharpBinding.addin.xml: Properly reference resource icons and
	templates.
	* Makefile.am: Embed icon and templates as resources.

2005-08-10  Ben Motmans  <ben.motmans@gmail.com>

	* CSharpBinding.mdp: references update

2005-08-10  Lluis Sanchez Gual  <lluis@novell.com> 

	* CSharpBindingCompilerManager.cs: Disable implicit references to
	system assemblies. All references must now be explicitely specified.

2005-08-06  Ben Motmans  <ben.motmans@gmail.com>

	* CSharpBindingCompilerManager.cs: correctly parse mcs errors.

2005-08-09  Lluis Sanchez Gual  <lluis@novell.com> 

	* Parser/Parser.cs:
	* Parser/Resolver.cs:
	* Gui/CodeGenerationPanel.cs: Use the new IParserContext API.
	
	* Parser/TypeVisitor.cs: Made the class internal.

2005-07-18  Lluis Sanchez Gual  <lluis@novell.com>

	* CSharp.glade:
	* Gui/CodeGenerationPanel.cs: Use a combo entry for the main class
	field. Disable that entry when building a library.

2005-07-14  Ben Motmans  <ben.motmans@gmail.com>

	* templates/GladeSharp2Project.xpt.xml:
	removed duplicate reference to glade-sharp-2.0

2005-07-11  Lluis Sanchez Gual  <lluis@novell.com>

	* Project/CSharpCompilerParameters.cs: Implement ICloneable.
	* CSharpLanguageBinding.cs: CreateCompilationParameters now returns an
	ICloneable.

2005-05-15  Lluis Sanchez Gual  <lluis@novell.com> 

	* CSharp.glade: Several fixes to make the dialogs more conforming
	to the HIG.

2005-04-17  John Luke  <john.luke@gmail.com>

	* Makefile.am: fix distcheck

2005-04-09  John Luke  <john.luke@gmail.com>

	* PrettyPrinter: kill (it was empty)
	* Parser/ExpressionFinder.cs: remove redundent assignment
	to fix warning
	* Gui/CodeGenerationPanel.cs: remove unused StringParserService
	section

2005-03-20  John Luke  <john.luke@gmail.com>

	* CSharpBindingCompilerManager.cs: display warning on invalid
	reference lookup, partial fix for bug #70645

2005-03-07  Lluis Sanchez Gual  <lluis@novell.com>

	* Parser/Resolver.cs: Track api changes.

2005-02-16  Ben Motmans  <ben.motmans@gmail.com>

	* ConsoleProject.xpt.xml:
	* CSharpSessionStateWebService.xpt.xml:
	* CSharpWebService.xpt.xml:
	* Library.xpt.xml:
	Consistent naming

	* GladeSharp2Project.xpt.xml:
	* GnomeSharp2Project.xpt.xml:
	* GtkSharp2Project.xpt.xml:
	* CSharpBinding.addin.xml:
	* Makefile.am:
	Added templates

2005-02-18  John Luke  <john.luke@gmail.com>

	* CSharpCompilerManager.cs: pass /optimize if enabled

2005-02-05  John Luke  <john.luke@gmail.com>

	* Gui/CodeGenerationPanel.cs: enable doc generation

2005-02-01  John Luke  <john.luke@gmail.com>

	* Parser/Parser.cs: use ErrorInfo

2005-01-28  John Luke  <john.luke@gmail.com>

	* Parser/Resolver.cs (IsAccessible):
	internal should return true
	fixes bug# 60526

2005-01-28  John Luke  <john.luke@gmail.com>

	* Parser/Resolver.cs: remove incorrect special case
	for properties that made them visible to completion
	incorrectly on static to instance and vice-versa
	fixes bug# 69741

2005-01-28  John Luke  <john.luke@gmail.com>

	* Parser/Parser.cs: update to CanParse
	* Parser/*.cs: update some minor fixes from SD

2005-01-27  John Luke  <john.luke@gmail.com>

	* CSharpBindingCompilerManager.cs:
	* Parser/CSharpVisitor.cs:
	* Parser/Resolver.cs:
	* FormattingStrategy/CSharpFormattingStrategy.cs: comment out
	some unused lines that produced warnings

2005-01-27  John Luke  <john.luke@gmail.com>

	* CSharp.glade: update to new glade format
	* Gui/CodeGenerationPanel.cs:
	* CSharp.glade: use ComboBox instead of OptionMenu

2005-01-26  John Luke  <john.luke@gmail.com>

	* templates/GtkSharpProject.xpt.xml
	* templates/GnomeSharpProgram.xft.xml
	* templates/GladeSharpProject.xpt.xml: clean up,
	consistent naming, spacing, tabbing

2005-01-24  Lluis Sanchez Gual  <lluis@novell.com>

	* CSharpLanguageBinding.cs: 
	* CSharpBindingCompilerManager.cs: Use the new progress monitor API.
	
2005-01-11  Lluis Sanchez Gual  <lluis@novell.com>

	* CSharpLanguageBinding.cs: 
	* Gui/ChooseRuntimePanel.cs:
	* Gui/CodeGenerationPanel.cs:
	* CSharpBindingCompilerManager.cs:
	* CSharpBinding.addin.xml:
	* Parser/Parser.cs:
	* Parser/Resolver.cs: Follow architecture changes.
	
	* Project/CSharpCompilerParameters.cs: Moved some parameters and enum
	definitions to DotNetProjectConfiguration.
	
	* CSharp.glade:
	* Gui/OutputOptionsPanel.cs: Removed dialog now implemented in Monodevelop.Base.

	* Project/CSharpProject.cs:
	* CSharpBindingExecutionManager.cs.in: Removed. Not needed any more.
	
	* Makefile.am: Updated.

2004-12-13  Lluis Sanchez Gual  <lluis@novell.com>

	* CSharpBindingCompilerManager.cs: StatusBarService.ProgressMonitor is
	not a StatusBar widget any more.

2004-12-09  Todd Berman  <tberman@off.net>

	* CSharpBindingCompilerManager.cs: mcs in Mono 1.1.3 now outputs error
	on stderr instead of stdout. The old code just inspected stdout, now
	we look at both.

2004-12-08  Everaldo Canuto  <everaldo_canuto@yahoo.com.br>

	* CSharpBindingCompilerManager.cs: Add support to multiple compilers
	in Makefiles generated by MonoDevelop.

2004-12-07  Alexandre Gomes <alexmipego@hotmail.com>

	* CSharpLanguageBinding.cs: Added CommentTag to be used by (Un)CommentCode

2004-11-16  Todd Berman  <tberman@off.net>

	* CSharpBindingCompilerManager.cs: Properly output local assembly
	references.

2004-11-09  Todd Berman  <tberman@off.net>

	* CSharpBindingCompilerManager.cs: Use SAS for assembly detection.
	This doesnt seem to break anything for me.

2004-11-05  Levi Bard  <taktaktaktaktaktaktaktaktaktak@gmail.com>
      
	* Parser/Parser.cs: Added HandlesFileExtension to work with new
	IParser

2004-11-01  Todd Berman  <tberman@off.net>

	* CSharpBindingExecutionManager.cs.in: Add fu to actually properly run
	the execute script.

2004-09-25  Peter Johanson <latexer@gentoo.org>

	* CSharpBindingCompilerManager.cs: Hack to a hack to fix compilation
	on 1.1.1 with the new corlib location.

2004-09-20  Valters Svabe  <valters@inbox.lv>

	* CSharpBindingExecutionManager.cs.in: Respect PauseConsoleOutput
	option.

2004-07-07  Lluis Sanchez Gual  <lluis@novell.com>

	* Parser/Resolver.cs: When locating the inner or outer classes, get the 
	  class from the parser service, since it has all type names resolved 
	  (the one got from the compilation unit does not).

2004-07-05  Todd Berman  <tberman@off.net>

	* CSharpBindingExecutionManager.cs: removed.
	* CSharpBindingExecutionManager.cs.in: Added
	* Makefile.am: modified.
	This patch is from Marcin Krzyzanowski <krzak@pld-linux.org> and it
	fixes mint issues.

2004-07-04  John Luke  <jluke@cfl.rr.com>

	* Gui/OutputOptionsPanel.cs: use MessageService, remove ResourceService

2004-07-01  Todd Berman  <tberman@off.net>

	* Parser/Resolver.cs: fix up CtrlSpace resolving to add this. members
	to the completion window. We need to figure out what is causing the
	public class MyWindow : Window not working but the public class
	MyWindow : Gtk.Window still works and this stuff will look good.
	* Gui/OutputOptionsPanel.cs: remove dup'd namespace.

2004-06-22  John Luke <jluke@cfl.rr.com>

	* CSharpBindingCompilerManager.cs: be explicit when copying the
	assembly to avoid silent failures (use build/bin/. not build/bin)

2004-06-17  John Luke  <jluke@cfl.rr.com>

	* Gui/OutputOptionsPanel.cs: Use MonoDevelop.Gui.Widgets.FileSelector
	instead of Gtk.FileSelection

2004-05-30  Lluis Sanchez Gual  <lluis@ximian.com>

	* Parser/Resolver.cs: Resolve base classes using a deep search in all
	  project references. In SearchType, fixed namespace lookup so it works
	  for inner classes as well.

2004-05-27  Todd Berman  <tberman@sevenl.net>

	* CSharpBindingCompilerManager.cs: fix up projects with space in
	their name.

2004-05-26  Todd Berman  <tberman@sevenl.net>

	* CSharpBindingCompilerManager.cs: more makefile magic.

2004-05-25  Todd Berman  <tberman@sevenl.net>

	* Parser/Parser.cs: Update MonodocResolver and IsAsResolver.
	* Parser/Resolver.cs: Update MonodocResolver and IsAsResolver

2004-05-25  Lluis Sanchez Gual  <lluis@ximian.com>

	* Parser/Parser.cs: Set the file name to the region of each parsed class.
	  Added IProject parameter in CtrlSpace and Resolve.
	* Parser/Resolver.cs: Added IProject parameter where needed. Use new 
	  methods in IParserService.

2004-05-25  Todd Berman  <tberman@sevenl.net>

	* CSharpLanguageBinding.cs: signature change for GenerateMakefile
	* CSharpBindingCompilerManager.cs: lots of new stuff, make run compat
	stuff, etc, etc

2004-05-22  Todd Berman  <tberman@sevenl.net>

	* CSharpBindingCompilerManager.cs: add "s to work around potential
	spaces... spaces... urgh. closes bug #58840

2004-05-18  Todd Berman  <tberman@sevenl.net>

	* CSharpBindingCompilerManager.cs: add a warning to the top of the
	makefiles.

2004-05-18  Todd Berman  <tberman@sevenl.net>

	* CSharpBindingCompilerManager.cs: change from /option to -option

2004-05-16  Todd Berman  <tberman@sevenl.net>

	* CSharpBindingCompilerManager.cs: output a much better makefile.
	now using /pkg, checking for deps, etc.
	* Parser/Parser.cs: passthrough for Monodoc resolver.
	* Parser/Resolver.cs: New resolver for identifying a type and sending
	back a monodoc url for it. It needs to be worked on to return proper
	M: style urls in addition to T: style urls.

2004-05-08  Todd Berman  <tberman@sevenl.net>

	* CSharpBindingCompilerManager.cs: output /define and /main properly.

2004-05-08  Todd Berman  <tberman@sevenl.net>

	* CSharpBindingCompilerManager.cs: output /unsafe properly.

2004-04-29  Todd Berman  <tberman@sevenl.net>

	* CSharpBindingCompilerManager.cs: add a clean target

2004-04-28  Todd Berman  <tberman@sevenl.net>

	* CSharpBindingExecutionManager.cs: People running apps from the IDE
	can be assumed to want line numbers if we can give them. Adding --debug
	to the execution.

2004-04-28  Todd Berman  <tberman@sevenl.net>

	* CSharpBindingCompilerManager.cs: add code for project references.

2004-04-28  Todd Berman  <tberman@sevenl.net>

	* CSharpBindingCompilerManger.cs: add code for assembly references
	and embeding resources.

2004-04-28  Todd Berman  <tberman@sevenl.net>

	* CSharpLanguageBinding.cs: implemented GetMakefile passthru.
	* CSharpBindingCompilerManager.cs: dirty dirty dirty first draft run
	through of GenerateMakefile, I have tested this with exactly *one*
	project, and that is all, just wanted to get something in svn.

2004-04-24  Todd Berman  <tberman@sevenl.net>

	* Parser/Parser.cs: new IsAsResolver passthrough.
	* Parser/Resolver.cs: new IsAsResolver to manage some (limited)
	completion there.

2004-04-23  John Luke  <jluke@cfl.rr.com>

	* CsharpBindingCompilerManager.cs: add /codepage:utf8

2004-04-19  Todd Berman  <tberman@sevenl.net>

	* Parser/Resolver.cs: Turn local variables into a properly consumable
	type for code completion.

2004-04-09  Todd Berman  <tberman@sevenl.net>

	* CSharpBindingCompilerManager.cs: Show that something is going
	on so people dont get too worried. (Speed might need some work)
	* Makefile.am: add glib

2004-04-04  John Luke  <jluke@cfl.rr.com>

	* CSharpBindingExecutionManager.cs: improve error message

2004-04-03  Todd Berman  <tberman@sevenl.net>

	* Gui/OutputOptionsPanel.cs:
	* Gui/CodeGenerationPanel.cs: gettextify

2004-04-03  Todd Berman  <tberman@sevenl.net>

	* Project/CSharpCompilerParameters.cs: duh, refix library target bug

2004-04-01  Todd Berman  <tberman@sevenl.net>

	* Gui/OutputOptionsPanel.cs: parse resource string, closes bug #56325

2004-03-31  Todd Berman  <tberman@sevenl.net>

	* CSharpBindingExecutionManager.cs: dont test CompileTarget, for now
	assume *everything* is being run in a terminal and pausing for output.

2004-03-31  Todd Berman  <tberman@sevenl.net>

	* Makefile.am: i think this fixed nick's bug.

2004-03-28  John Luke  <jluke@cfl.rr.com>

	* Parser/Resolver.cs: comment some CWL's that were causing exceptions

2003-03-27  Todd Berman  <tberman@sevenl.net>

	* *: update parser and other things from upstream.

2003-03-26  John Luke  <jluke@cfl.rr.com>

	* CSharpBindingExecutionManager.cs: use xterm instead of
	gnome-terminal, fixes bug #53689 and also works when people
	don't have gnome-terminal installed

2004-03-22  Todd Berman  <tberman@sevenl.net>

	* Project/CSharpCompilerParameters.cs: reverse WinExe and Library in
	the enum, closing bug #55881. fix from vdaron

2004-03-21  Todd Berman  <tberman@sevenl.net>

	* Parser/Parser.cs:
	* Parser/CSharpVisitor.cs:
	* Parser/Resolver.cs:
	* Parser/TypeVisitor.cs:
	* Parser/SharpDevelopTree/Indexer.cs:
	* Parser/SharpDevelopTree/Method.cs:
	* Parser/SharpDevelopTree/Event.cs:
	* Parser/SharpDevelopTree/ReturnType.cs:
	* Parser/SharpDevelopTree/Field.cs:
	* Parser/SharpDevelopTree/Property.cs:
	* Parser/SharpDevelopTree/Constructor.cs:
	* Parser/SharpDevelopTree/Class.cs: changes to reflect brand spankin
	new parser. (from #D)<|MERGE_RESOLUTION|>--- conflicted
+++ resolved
@@ -1,4 +1,3 @@
-<<<<<<< HEAD
 2008-08-20  Mike Krüger <mkrueger@novell.com> 
 
 	* Gui/NRefactoryResolver.cs, Gui/ResolveVisitor.cs,
@@ -9,6 +8,11 @@
 	* Gui/NRefactoryResolver.cs, Gui/ResolveVisitor.cs,
 	  Gui/NRefactoryParameterDataProvider.cs,
 	  Gui/NewCSharpExpressionFinder.cs: Fixed some accessibility issues.
+
+2008-08-19  Mike Krüger <mkrueger@novell.com> 
+
+	* Parser/DomParser.cs: Fixed type modifiers (fixes some bugs in
+	  stetic).
 
 2008-08-19  Mike Krüger <mkrueger@novell.com> 
 
@@ -169,12 +173,6 @@
 	  Gui/ResolveVisitor.cs, Gui/NewCSharpExpressionFinder.cs,
 	  Gui/CSharpAmbience.cs, Parser/DomParser.cs, CSharpAmbience.cs:
 	  Worked on code completion/new dom.
-=======
-2008-08-19  Mike Krüger <mkrueger@novell.com> 
-
-	* Parser/DomParser.cs: Fixed type modifiers (fixes some bugs in
-	  stetic).
->>>>>>> 385de6af
 
 2008-07-23  Michael Hutchinson <mhutchinson@novell.com> 
 
@@ -456,10 +454,10 @@
 	* Gui/CSharpTextEditorExtension.cs: Fix indexer range crasher. Thanks
 	  to Atsushi Eno and Joseph Lombrozo for spotting this.
 
-2008-04-18  Marek Safar <marek.safar@gmail.com>
-
-	* Parser/mcs/**: Exposed most of the type container members.
-
+2008-04-18  Marek Safar <marek.safar@gmail.com>
+
+	* Parser/mcs/**: Exposed most of the type container members.
+
 2008-04-17  Michael Hutchinson <mhutchinson@novell.com> 
 
 	* FormattingStrategy/CSharpIndentEngine.cs: Implement
@@ -468,11 +466,11 @@
 	* Gui/CSharpTextEditorExtension.cs: Move state tracking logic into
 	  MonoDevelop.Ide. Tidy some things into regions.
 
-2008-04-17  Marek Safar <marek.safar@gmail.com>
-
-	* Parser/mcs/**
-	* Parser/DomParser.cs: Added top level types info.
-
+2008-04-17  Marek Safar <marek.safar@gmail.com>
+
+	* Parser/mcs/**
+	* Parser/DomParser.cs: Added top level types info.
+
 2008-04-16  Michael Hutchinson <mhutchinson@novell.com> 
 
 	* Gui/CSharpTextEditorExtension.cs: Track API change. Remove char code
