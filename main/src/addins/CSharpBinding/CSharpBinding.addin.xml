<Addin id          = "CSharpBinding"
       namespace   = "MonoDevelop"
       name        = "CSharp Language Binding"
       author      = "Todd Berman"
       copyright   = "MIT X11"
       url         = "http://www.monodevelop.com/"
       description = "CSharp Language Binding"
       category    = "Language bindings"
<<<<<<< HEAD
       version     = "2.9.2">
	
	<Dependencies>
		<Addin id="Core" version="2.9.2"/>
		<Addin id="Ide" version="2.9.2"/>
		<Addin id="SourceEditor2" version="2.9.2"/>
		<Addin id="Refactoring" version="2.9.2"/>
=======
       version     = "2.8.8.1">
	
	<Dependencies>
		<Addin id="Core" version="2.8.8.1"/>
		<Addin id="Ide" version="2.8.8.1"/>
		<Addin id="SourceEditor2" version="2.8.8.1"/>
		<Addin id="Refactoring" version="2.8.8.1"/>
>>>>>>> 7d04f9e6
	</Dependencies>
	
	<Extension path = "/MonoDevelop/ProjectModel/MSBuildItemTypes">
		<DotNetProject 
			language="C#" 
			extension="csproj" 
			guid="{FAE04EC0-301F-11D3-BF4B-00C04F79EFBC}"
			import="$(MSBuildBinPath)\Microsoft.CSharp.targets"
			resourceHandler="MonoDevelop.CSharp.Project.CSharpResourceIdBuilder"
			/>
	</Extension>

	<Extension path = "/MonoDevelop/Ide/FileTemplates">
		<FileTemplate id = "CSharpEmptyFile" resource = "EmptyCSharpFile.xft.xml"/>
		<FileTemplate id = "CSharpAssemblyInfo" resource = "AssemblyInfo.xft.xml"/>
	</Extension>

	<Extension path = "/MonoDevelop/Ide/ProjectTemplates">
		<ProjectTemplate id = "CSharpConsoleProject" resource = "ConsoleProject.xpt.xml"/>
		<ProjectTemplate id = "CSharpEmptyProject" resource = "EmptyProject.xpt.xml"/>
		<ProjectTemplate id = "CSharpGtkSharp2Project" resource = "GtkSharp2Project.xpt.xml"/>
		<ProjectTemplate id = "CSharpLibrary" resource = "Library.xpt.xml"/>
	</Extension>
	
	<Extension path = "/MonoDevelop/Ide/FileFilters">
		<FileFilter id = "CSharp"
		            insertbefore = "Assemblies"
		            _label = "C# Files"
		            extensions = "*.cs"/>
	</Extension>

	<Extension path = "/MonoDevelop/ProjectModel/Gui/ItemOptionPanels/Build/General">
		<Condition id="ActiveLanguage" value="C#">
			<Panel id = "CSharpCompilerOptionsPanel"
			             _label = "C#"
			             class = "MonoDevelop.CSharp.Project.CompilerOptionsPanel"/>
		</Condition>
	</Extension>

	<Extension path = "/MonoDevelop/ProjectModel/Gui/ItemOptionPanels/Build/Compiler">
		<Condition id="ActiveLanguage" value="C#">
			<Panel id = "CSharpCodeGenerationPanel"
			             _label = "Compiler"
			             class = "MonoDevelop.CSharp.Project.CodeGenerationPanel"/>
		</Condition>
	</Extension>
	
	<Extension path = "/MonoDevelop/ProjectModel/LanguageBindings">
		<LanguageBinding id    = "CSharp"
		                 supportedextensions = ".cs"
		                 class = "MonoDevelop.CSharp.CSharpLanguageBinding" />
	</Extension>
	
	<Extension path = "/MonoDevelop/Ide/ReferenceFinder">
		<ReferenceFinder supportedmimetypes = "text/x-csharp"
		                 class = "MonoDevelop.CSharp.Refactoring.CSharpReferenceFinder" />
	</Extension>
	
	<Extension path = "/MonoDevelop/ProjectModel/SerializableClasses">
		<DataType class = "MonoDevelop.CSharp.Project.CSharpCompilerParameters" />
		<DataType class = "MonoDevelop.CSharp.Project.CSharpProjectParameters" />
	</Extension>

	<Extension path = "/MonoDevelop/Ide/TextEditorExtensions">
		<Class fileExtensions = ".cs" class = "MonoDevelop.CSharp.Formatting.CSharpTextEditorIndentation" />
		<Class fileExtensions = ".cs" class = "MonoDevelop.CSharp.Completion.CSharpCompletionTextEditorExtension" />
		<Class fileExtensions = ".cs" class = "MonoDevelop.CSharp.Highlighting.HighlightUsagesExtension" />
		<Class fileExtensions = ".cs" class = "MonoDevelop.CSharp.PathedDocumentTextEditorExtension" />
	</Extension>
	
	<Extension path = "/MonoDevelop/ProjectModel/MD1SerializationMaps">
		<SerializationMap resource="md1format.xml" />
	</Extension>
	
	<Extension path = "/MonoDevelop/Core/StockIcons">
		<StockIcon stockid = "md-csharp-file" resource = "C#.FileIcon" size="Menu" />
		<StockIcon stockid = "md-csharp-project" resource = "csharp-project-16.png" size="Menu"/>
	</Extension>
	
	<Extension path = "/MonoDevelop/Core/MimeTypes">
		<MimeType id="text/x-csharp" _description="C# source code" icon="md-csharp-file" isText="true">
			<File pattern="*.cs" />
		</MimeType>
	</Extension>
	
	<Extension path = "/MonoDevelop/Ide/CodeFormatters">
		<Formatter mimeType="text/x-csharp" class="MonoDevelop.CSharp.Formatting.CSharpFormatter" />
	</Extension>
	
	<Extension path = "/MonoDevelop/TypeSystem/Ambiences">
		<Ambience mimeType="text/x-csharp" class = "MonoDevelop.CSharp.CSharpAmbience" />
	</Extension>
	
	<Extension path = "/MonoDevelop/TypeSystem/Parser">
		<Parser class="MonoDevelop.CSharp.Parser.TypeSystemParser" mimeType = "text/x-csharp" />
	</Extension>
	
	<Extension path = "/MonoDevelop/TypeSystem/FoldingParser">
		<Parser class = "MonoDevelop.CSharp.Parser.CSharpFoldingParser" mimeType="text/x-csharp" />
	</Extension>
	
	<Extension path = "/MonoDevelop/TypeSystem/CodeGenerators">
		<Generator class="MonoDevelop.CSharp.Refactoring.CSharpCodeGenerator" mimeType = "text/x-csharp" />
	</Extension>
	
	<Extension path = "/MonoDevelop/SourceEditor2/CustomModes">
		<SyntaxMode mimeTypes="text/x-csharp" class="MonoDevelop.CSharp.Highlighting.CSharpSyntaxMode"/>
	</Extension>
	
	<Extension path = "/MonoDevelop/ProjectModel/PolicySets/Mono" >
		<Policies resource="MonoCSharpPolicy.xml" />
	</Extension>
	
	<Extension path = "/MonoDevelop/ProjectModel/Gui/MimeTypePolicyPanels">
		<Panel id = "CSharpFormatting" _label = "C# Format" mimeType="text/x-csharp" class = "MonoDevelop.CSharp.Formatting.CSharpFormattingPolicyPanel" />
	</Extension>
	
	<Extension path = "/MonoDevelop/Refactoring/ContextActions">
		<Action mimeType="text/x-csharp"
			_title = "Create event invocator"
			_description = "Creates a standard OnXXX event method."
			class = "MonoDevelop.CSharp.ContextAction.CreateEventInvocator" />
		<Action mimeType="text/x-csharp"
			_title = "Generate getter"
			_description = "Generates a getter for a field."
			class = "MonoDevelop.CSharp.ContextAction.GenerateGetter" />
		<Action mimeType="text/x-csharp"
			_title = "Create local variable"
			_description = "Creates a local variable for a undefined variable."
			class = "MonoDevelop.CSharp.ContextAction.CreateLocalVariable" />
		<Action mimeType="text/x-csharp"
			_title = "Create field"
			_description = "Creates a field for a undefined variable."
			class = "MonoDevelop.CSharp.ContextAction.CreateField" />
		<Action mimeType="text/x-csharp"
			_title = "Create property"
			_description = "Creates a property for a undefined variable."
			class = "MonoDevelop.CSharp.ContextAction.CreateProperty" />
		
		<Action mimeType="text/x-csharp"
			_title = "Add another accessor"
			_description = "Adds second accessor to a property."
			class = "MonoDevelop.CSharp.ContextAction.AddAnotherAccessor" />
		<Action mimeType="text/x-csharp"
			_title = "Check if parameter is null"
			_description = "Checks function parameter is not null."
			class = "MonoDevelop.CSharp.ContextAction.CheckIfParameterIsNull" />
		<Action mimeType="text/x-csharp"
			_title = "Convert dec to hex."
			_description = "Convert dec to hex."
			class = "MonoDevelop.CSharp.ContextAction.ConvertDecToHex" />
		<Action mimeType="text/x-csharp"
			_title = "Convert hex to dec."
			_description = "Convert hex to dec."
			class = "MonoDevelop.CSharp.ContextAction.ConvertHexToDec" />
		<Action mimeType="text/x-csharp"
			_title = "Convert 'foreach' loop to 'for'"
			_description = "Works on 'foreach' loops that allow direct access to its elements."
			class = "MonoDevelop.CSharp.ContextAction.ConvertForeachToFor" />
		<Action mimeType="text/x-csharp"
			_title = "Generate switch labels"
			_description = "Creates switch lables for enumerations."
			class = "MonoDevelop.CSharp.ContextAction.GenerateSwitchLabels" />
		<Action mimeType="text/x-csharp"
			_title = "Swaps left and right arguments."
			_description = "Swaps left and right arguments."
			class = "MonoDevelop.CSharp.ContextAction.FlipOperatorArguments" />
		<Action mimeType="text/x-csharp"
			_title = "Use string.Empty"
			_description = 'Replaces "" with string.Empty'
			class = "MonoDevelop.CSharp.ContextAction.ReplaceEmptyString" />
			
			
		<Action mimeType="text/x-csharp"
			_title = "Use 'var' keyword"
			_description = "Converts local variable declaration to be implicit typed."
			class = "MonoDevelop.CSharp.ContextAction.UseVarKeyword" />
		<Action mimeType="text/x-csharp"
			_title = "Use explicit type"
			_description = "Converts local variable declaration to be explicit typed."
			class = "MonoDevelop.CSharp.ContextAction.UseExplicitType" />
		<Action mimeType="text/x-csharp"
			_title = "Invert if"
			_description = "Inverts an 'if ... else' expression."
			class = "MonoDevelop.CSharp.ContextAction.InvertIf" />
		<Action mimeType="text/x-csharp"
			_title = "Create backing store for auto property"
			_description = "Creates a backing field for an auto property."
			class = "MonoDevelop.CSharp.ContextAction.CreateBackingStore" />
		<Action mimeType="text/x-csharp"
			_title = "Remove backing store for property"
			_description = "Removes the backing store of a property and creates an auto property."
			class = "MonoDevelop.CSharp.ContextAction.RemoveBackingStore" />
		<Action mimeType="text/x-csharp"
			_title = "Move type to another file"
			_description = "Moves current type to another file that matches the name of the type."
			class = "MonoDevelop.CSharp.ContextAction.MoveTypeToFile" />
		<Action mimeType="text/x-csharp"
			_title = "Split string literal"
			_description = "Splits string literal into two."
			class = "MonoDevelop.CSharp.ContextAction.SplitString" />
		<Action mimeType="text/x-csharp"
			_title = "Introduce format item"
			_description = "Creates a string.format call with the selection as parameter."
			class = "MonoDevelop.CSharp.ContextAction.IntroduceFormatItem" />
		<Action mimeType="text/x-csharp"
			_title = "Split local variable declaration and assignment"
			_description = "Splits local variable declaration and assignment."
			class = "MonoDevelop.CSharp.ContextAction.SplitDeclarationAndAssignment" />
		<Action mimeType="text/x-csharp"
			_title = "Remove braces"
			_description = "Removes redundant braces around a statement."
			class = "MonoDevelop.CSharp.ContextAction.RemoveBraces" />
		<Action mimeType="text/x-csharp"
			_title = "Insert anonymous method signature"
			_description = "Inserts a signature to parameterless anonymous methods."
			class = "MonoDevelop.CSharp.ContextAction.InsertAnonymousMethodSignature" /> 
	</Extension>
	
	<Extension path = "/MonoDevelop/Refactoring/Inspectors">
		<Inspector mimeType="text/x-csharp"
			_title = "'?:' expression can be converted to '??' expression"
			_description = "'?:' expression can be converted to '??' expression."
			severity = "Suggestion"
			class = "MonoDevelop.CSharp.Inspection.ConditionalToNullCoalescingInspector" />
		<Inspector mimeType="text/x-csharp"
			_title = "Remove unused usings"
			_description = "Removes used declarations that are not required."
			severity = "Warning"
			class = "MonoDevelop.CSharp.Inspection.UnusedUsingInspector" />
		<Inspector mimeType="text/x-csharp"
			_title = "Remove redundant 'this.'"
			_description = "Removes 'this.' references that are not required."
			severity = "Warning"
			class = "MonoDevelop.CSharp.Inspection.RedundantThisInspector" />
		<Inspector mimeType="text/x-csharp"
			_title = "Show NotImplementedException"
			_description = "Shows NotImplementedException throws in the quick task bar."
			severity = "Suggestion"
			class = "MonoDevelop.CSharp.Inspection.NotImplementedExceptionInspector" />
		<Inspector mimeType="text/x-csharp"
			_title = "Use string.IsNullOrEmpty"
			_description = "Uses shorter string.IsNullOrEmpty call instead of a longer condition."
			severity = "Suggestion"
			class = "MonoDevelop.CSharp.Inspection.StringIsNullOrEmptyInspector" />
			
		<Inspector mimeType="text/x-csharp"
			_title = "Use implicitly typed local variable decaration"
			_description = "Use implicitly typed local variable decaration"
			severity = "Suggestion"
			class = "MonoDevelop.CSharp.Inspection.UseVarKeywordInspector" />
			
		<Inspector mimeType="text/x-csharp"
			_title = "Remove redunaint 'internal' modifier."
			_description = "Removes 'internal' modifiers that are not required."
			severity = "Warning"
			class = "MonoDevelop.CSharp.Inspection.RedundantInternalInspector" />
		
		<Inspector mimeType="text/x-csharp"
			_title = "Remove redundant 'private' modifier."
			_description = "Removes 'private' modifiers that are not required."
			severity = "Warning"
			class = "MonoDevelop.CSharp.Inspection.RedundantPrivateInspector" />
		
		<Inspector mimeType="text/x-csharp"
			_title = "Remove redundant 'namespace' usages."
			_description = "Removes namespace usages."
			severity = "Warning"
			class = "MonoDevelop.CSharp.Inspection.RedundantNamespaceUsageInspector" />
	</Extension>
	
	<Extension path = "/MonoDevelop/Ide/TextEditorResolver">
		<Resolver class = "MonoDevelop.CSharp.Resolver.TextEditorResolverProvider" mimeType="text/x-csharp" />
	</Extension>
	
	<Extension path = "/MonoDevelop/Ide/Commands/Refactoring">
		<Command id = "MonoDevelop.Refactoring.RefactoryCommands.RemoveUnusedImports"
					defaultHandler = "MonoDevelop.CSharp.Refactoring.RefactorImports.RemoveUnusedImportsHandler"
					icon = "md-remove-namespace"
					_label = "_Remove unused usings"/>
		
		<Command id = "MonoDevelop.Refactoring.RefactoryCommands.SortImports"
					defaultHandler = "MonoDevelop.CSharp.Refactoring.RefactorImports.SortImportsHandler"
					icon = "md-sort-namespace"
					_label = "_Sort usings"/>
					
		<Command id = "MonoDevelop.Refactoring.RefactoryCommands.RemoveSortImports"
					defaultHandler = "MonoDevelop.CSharp.Refactoring.RefactorImports.RemoveSortImportsHandler"
					_label = "R_emove and Sort usings"/>
	</Extension>
	
	<Extension path = "/MonoDevelop/Ide/Commands/TextEditor">
		<Command id = "MonoDevelop.CSharp.Highlighting.MoveToUsagesCommand.PrevUsage"
		         defaultHandler = "MonoDevelop.CSharp.Highlighting.MoveToPrevUsageHandler"
		         shortcut = "Ctrl|Shift|Up"
		         macShortcut = "Meta|Shift|Up"
		         _label = "_Move to prev usage"/>
		<Command id = "MonoDevelop.CSharp.Highlighting.MoveToUsagesCommand.NextUsage"
		         defaultHandler = "MonoDevelop.CSharp.Highlighting.MoveToNextUsageHandler"
		         shortcut = "Ctrl|Shift|Down"
		         macShortcut = "Meta|Shift|Down"
		         _label = "_Move to next usage"/>
		         
		<Command id = "MonoDevelop.CSharp.ExpandCommands.ExpandSelection"
		         defaultHandler = "MonoDevelop.CSharp.ExpandSelectionHandler"
		         shortcut = "Alt|Shift|Up"
		         macShortcut = "Alt|Shift|Up"
		         _label = "_Expand selection"/>
		         
		<Command id = "MonoDevelop.CSharp.ExpandCommands.ShrinkSelection"
		         defaultHandler = "MonoDevelop.CSharp.ShrinkSelectionHandler"
		         shortcut = "Alt|Shift|Down"
		         macShortcut = "Alt|Shift|Down"
		         _label = "_Expand selection"/>
	</Extension>

	<Extension path = "/MonoDevelop/Refactoring/Refactorings">
		<Class id="CreateMethod" class = "MonoDevelop.CSharp.Refactoring.CreateMethod.CreateMethodCodeGenerator" />
		<Class id="ExtractMethod" class = "MonoDevelop.CSharp.Refactoring.ExtractMethod.ExtractMethodRefactoring" />
		<Class id="DeclareLocal" class = "MonoDevelop.CSharp.Refactoring.DeclareLocal.DeclareLocalCodeGenerator" />
	</Extension>
	
	<Extension path = "/MonoDevelop/Ide/Commands/Refactoring">
		<Command id = "MonoDevelop.Refactoring.RefactoryCommands.CreateMethod"
				defaultHandler = "MonoDevelop.CSharp.Refactoring.CreateMethod.CreateMethodHandler"
				_label = "Create Method"/>
		<Command id = "MonoDevelop.Refactoring.RefactoryCommands.ExtractMethod"
				defaultHandler = "MonoDevelop.CSharp.Refactoring.ExtractMethod.ExtractMethodHandler"
				_label = "Extract Method"
				shortcut = "Control|Alt|M"/>
		<Command id = "MonoDevelop.Refactoring.RefactoryCommands.DeclareLocal"
				defaultHandler = "MonoDevelop.CSharp.Refactoring.DeclareLocal.DeclareLocalHandler"
				_label = "_Declare Local" 
				shortcut = "Control+dead_circumflex"/> 
	</Extension>
<!--
	<Extension path = "/MonoDevelop/AnalysisCore/Rules">
		<Rule _name="C# Code Analysis" input="Document" 
			func="MonoDevelop.CSharp.Inspection.CodeAnalysis.Check" />
	</Extension> -->

	<Module>
	    <Runtime>
	        <Import assembly="MonoDevelop.CSharpBinding.Autotools.dll"/>
	    </Runtime>
		<Dependencies>
<<<<<<< HEAD
			<Addin id="Autotools" version="2.9.2"/>
=======
			<Addin id="Autotools" version="2.8.8.1"/>
>>>>>>> 7d04f9e6
		</Dependencies>
		<Extension path = "/MonoDevelop/Autotools/SimpleSetups">
			<Class class="CSharpBinding.Autotools.CSharpAutotoolsSetup" />
		</Extension>
	</Module>
	
	<Module>
		<Runtime>
			<Import assembly="MonoDevelop.CSharpBinding.AspNet.dll"/>
		</Runtime>
		<Dependencies>
<<<<<<< HEAD
			<Addin id="AspNet" version="2.9.2"/>
=======
			<Addin id="AspNet" version="2.8.8.1"/>
>>>>>>> 7d04f9e6
		</Dependencies>
		<Extension path = "/MonoDevelop/Asp/CompletionBuilders">
			<Class class = "MonoDevelop.CSharp.Completion.AspLanguageBuilder" />
		</Extension>
		<Extension path = "/MonoDevelop/Ide/ReferenceFinder">
			<ReferenceFinder supportedmimetypes = "application/x-aspx,application/x-ascx,application/x-asax,application/x-ashx,application/x-asmx,application/x-asix"
			                 class = "MonoDevelop.CSharp.Refactoring.ASPNetReferenceFinder" />
		</Extension>
	</Module>
</Addin><|MERGE_RESOLUTION|>--- conflicted
+++ resolved
@@ -6,7 +6,6 @@
        url         = "http://www.monodevelop.com/"
        description = "CSharp Language Binding"
        category    = "Language bindings"
-<<<<<<< HEAD
        version     = "2.9.2">
 	
 	<Dependencies>
@@ -14,15 +13,6 @@
 		<Addin id="Ide" version="2.9.2"/>
 		<Addin id="SourceEditor2" version="2.9.2"/>
 		<Addin id="Refactoring" version="2.9.2"/>
-=======
-       version     = "2.8.8.1">
-	
-	<Dependencies>
-		<Addin id="Core" version="2.8.8.1"/>
-		<Addin id="Ide" version="2.8.8.1"/>
-		<Addin id="SourceEditor2" version="2.8.8.1"/>
-		<Addin id="Refactoring" version="2.8.8.1"/>
->>>>>>> 7d04f9e6
 	</Dependencies>
 	
 	<Extension path = "/MonoDevelop/ProjectModel/MSBuildItemTypes">
@@ -139,7 +129,7 @@
 	<Extension path = "/MonoDevelop/ProjectModel/Gui/MimeTypePolicyPanels">
 		<Panel id = "CSharpFormatting" _label = "C# Format" mimeType="text/x-csharp" class = "MonoDevelop.CSharp.Formatting.CSharpFormattingPolicyPanel" />
 	</Extension>
-	
+
 	<Extension path = "/MonoDevelop/Refactoring/ContextActions">
 		<Action mimeType="text/x-csharp"
 			_title = "Create event invocator"
@@ -338,7 +328,7 @@
 		         macShortcut = "Alt|Shift|Down"
 		         _label = "_Expand selection"/>
 	</Extension>
-
+	
 	<Extension path = "/MonoDevelop/Refactoring/Refactorings">
 		<Class id="CreateMethod" class = "MonoDevelop.CSharp.Refactoring.CreateMethod.CreateMethodCodeGenerator" />
 		<Class id="ExtractMethod" class = "MonoDevelop.CSharp.Refactoring.ExtractMethod.ExtractMethodRefactoring" />
@@ -362,18 +352,14 @@
 	<Extension path = "/MonoDevelop/AnalysisCore/Rules">
 		<Rule _name="C# Code Analysis" input="Document" 
 			func="MonoDevelop.CSharp.Inspection.CodeAnalysis.Check" />
-	</Extension> -->
-
+	</Extension>-->
+	
 	<Module>
 	    <Runtime>
 	        <Import assembly="MonoDevelop.CSharpBinding.Autotools.dll"/>
 	    </Runtime>
 		<Dependencies>
-<<<<<<< HEAD
 			<Addin id="Autotools" version="2.9.2"/>
-=======
-			<Addin id="Autotools" version="2.8.8.1"/>
->>>>>>> 7d04f9e6
 		</Dependencies>
 		<Extension path = "/MonoDevelop/Autotools/SimpleSetups">
 			<Class class="CSharpBinding.Autotools.CSharpAutotoolsSetup" />
@@ -385,11 +371,7 @@
 			<Import assembly="MonoDevelop.CSharpBinding.AspNet.dll"/>
 		</Runtime>
 		<Dependencies>
-<<<<<<< HEAD
 			<Addin id="AspNet" version="2.9.2"/>
-=======
-			<Addin id="AspNet" version="2.8.8.1"/>
->>>>>>> 7d04f9e6
 		</Dependencies>
 		<Extension path = "/MonoDevelop/Asp/CompletionBuilders">
 			<Class class = "MonoDevelop.CSharp.Completion.AspLanguageBuilder" />
