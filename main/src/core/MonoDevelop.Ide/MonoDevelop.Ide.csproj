--- conflicted
+++ resolved
@@ -781,16 +781,14 @@
     <EmbeddedResource Include="icons\text-quickfix-16.png">
       <LogicalName>text-quickfix-16.png</LogicalName>
     </EmbeddedResource>
-<<<<<<< HEAD
     <EmbeddedResource Include="MonoDevelop.Ide.Gui.Pads.ClassPad\ClassPadContextMenu.addin.xml">
       <LogicalName>ClassPadContextMenu.addin.xml</LogicalName>
-=======
+    </EmbeddedResource>
     <EmbeddedResource Include="icons\balloon.png">
       <LogicalName>balloon.png</LogicalName>
     </EmbeddedResource>
     <EmbeddedResource Include="icons\software-update-available.png">
       <LogicalName>software-update-available.png</LogicalName>
->>>>>>> 0f098c16
     </EmbeddedResource>
   </ItemGroup>
   <ItemGroup>
@@ -1443,7 +1441,6 @@
     <Compile Include="MonoDevelop.Ide.Gui.Components\PriorityList.cs" />
     <Compile Include="gtk-gui\MonoDevelop.Ide.Gui.Components.PriorityList.cs" />
     <Compile Include="MonoDevelop.Components.PropertyGrid.Editors\FilePathEditor.cs" />
-<<<<<<< HEAD
     <Compile Include="MonoDevelop.TypeSystem\ProjectContentEventArgs.cs" />
     <Compile Include="MonoDevelop.TypeSystem\TypeSystemService.cs" />
     <Compile Include="MonoDevelop.TypeSystem\Ambience.cs" />
@@ -1483,14 +1480,12 @@
     <Compile Include="MonoDevelop.TypeSystem\CodeGenerator.cs" />
     <Compile Include="MonoDevelop.TypeSystem\TypeSystemParserNode.cs" />
     <Compile Include="MonoDevelop.TypeSystem\ITypeSystemParser.cs" />
-=======
     <Compile Include="MonoDevelop.Ide.Gui.Dialogs\FeedbackDialog.cs" />
     <Compile Include="MonoDevelop.Ide\FeedbackService.cs" />
     <Compile Include="MonoDevelop.Ide.Updater\UpdateService.cs" />
     <Compile Include="MonoDevelop.Ide.Updater\IUpdateHandler.cs" />
     <Compile Include="MonoDevelop.Ide.Updater\AddinsUpdateHandler.cs" />
     <Compile Include="MonoDevelop.Ide.Updater\UpdateCheckHandler.cs" />
->>>>>>> 0f098c16
   </ItemGroup>
   <ItemGroup>
     <None Include="ChangeLog" />
