--- conflicted
+++ resolved
@@ -95,7 +95,6 @@
 			
 			protected override IEnumerable<string> GenerateCode (string indent, List<IEntity> includedMembers)
 			{
-<<<<<<< HEAD
 				yield return "";
 //				StringBuilder format = new StringBuilder ();
 //				format.Append ("[");
@@ -117,7 +116,7 @@
 //				methodDeclaration.ReturnType = DomReturnType.String.ConvertToTypeReference ();
 //				methodDeclaration.Modifiers = ICSharpCode.NRefactory.CSharp.Modifiers.Public | ICSharpCode.NRefactory.CSharp.Modifiers.Override;
 //				methodDeclaration.Body = new BlockStatement ();
-//				MemberReferenceExpression formatReference = new MemberReferenceExpression (new TypeReferenceExpression (methodDeclaration.ReturnType), "Format");
+//				MemberReferenceExpression formatReference = new MemberReferenceExpression (new TypeReferenceExpression (methodDeclaration.ReturnType.Clone ()), "Format");
 //				List<Expression> arguments = new List<Expression> ();
 //				arguments.Add (new PrimitiveExpression (format.ToString ()));
 //
@@ -127,38 +126,6 @@
 //
 //				methodDeclaration.Body.Statements.Add (new ReturnStatement (new InvocationExpression (formatReference, arguments)));
 //				yield return astProvider.OutputNode (this.Options.Dom, methodDeclaration, indent);
-=======
-				StringBuilder format = new StringBuilder ();
-				format.Append ("[");
-				format.Append (Options.EnclosingType.Name);
-				format.Append (": ");
-				int i = 0;
-				foreach (IMember member in includedMembers) {
-					if (i > 0)
-						format.Append (", ");
-					format.Append (member.Name);
-					format.Append ("={");
-					format.Append (i++);
-					format.Append ("}");
-				}
-				format.Append ("]");
-
-				MethodDeclaration methodDeclaration = new MethodDeclaration ();
-				methodDeclaration.Name = "ToString";
-				methodDeclaration.ReturnType = DomReturnType.String.ConvertToTypeReference ();
-				methodDeclaration.Modifiers = ICSharpCode.NRefactory.CSharp.Modifiers.Public | ICSharpCode.NRefactory.CSharp.Modifiers.Override;
-				methodDeclaration.Body = new BlockStatement ();
-				MemberReferenceExpression formatReference = new MemberReferenceExpression (new TypeReferenceExpression (methodDeclaration.ReturnType.Clone ()), "Format");
-				List<Expression> arguments = new List<Expression> ();
-				arguments.Add (new PrimitiveExpression (format.ToString ()));
-
-				foreach (IMember member in includedMembers) {
-					arguments.Add (new IdentifierExpression (member.Name));
-				}
-
-				methodDeclaration.Body.Statements.Add (new ReturnStatement (new InvocationExpression (formatReference, arguments)));
-				yield return astProvider.OutputNode (this.Options.Dom, methodDeclaration, indent);
->>>>>>> f2e3aa8b
 			}
 		}
 	}
