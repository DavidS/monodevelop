--- conflicted
+++ resolved
@@ -602,11 +602,8 @@
     <Compile Include="MonoDevelop.Ide.Extensions\IAddFileDialogHandler.cs" />
     <Compile Include="MonoDevelop.Ide.Gui.Dialogs\AddFileDialog.cs" />
     <Compile Include="MonoDevelop.Ide.Gui\DisplayBinding.cs" />
-<<<<<<< HEAD
     <Compile Include="MonoDevelop.Ide.Gui\SideBar.cs" />
-=======
     <Compile Include="MonoDevelop.Ide.Extensions\TextEditorExtensionNode.cs" />
->>>>>>> 0893652a
   </ItemGroup>
   <ItemGroup>
     <None Include="ChangeLog" />
