// 
// NSObjectInfo.cs
//  
// Author:
//       Michael Hutchinson <mhutchinson@novell.com>
// 
// Copyright (c) 2011 Novell, Inc.
// 
// Permission is hereby granted, free of charge, to any person obtaining a copy
// of this software and associated documentation files (the "Software"), to deal
// in the Software without restriction, including without limitation the rights
// to use, copy, modify, merge, publish, distribute, sublicense, and/or sell
// copies of the Software, and to permit persons to whom the Software is
// furnished to do so, subject to the following conditions:
// 
// The above copyright notice and this permission notice shall be included in
// all copies or substantial portions of the Software.
// 
// THE SOFTWARE IS PROVIDED "AS IS", WITHOUT WARRANTY OF ANY KIND, EXPRESS OR
// IMPLIED, INCLUDING BUT NOT LIMITED TO THE WARRANTIES OF MERCHANTABILITY,
// FITNESS FOR A PARTICULAR PURPOSE AND NONINFRINGEMENT. IN NO EVENT SHALL THE
// AUTHORS OR COPYRIGHT HOLDERS BE LIABLE FOR ANY CLAIM, DAMAGES OR OTHER
// LIABILITY, WHETHER IN AN ACTION OF CONTRACT, TORT OR OTHERWISE, ARISING FROM,
// OUT OF OR IN CONNECTION WITH THE SOFTWARE OR THE USE OR OTHER DEALINGS IN
// THE SOFTWARE.

using System;
using System.Collections.Generic;
using System.Linq;
using System.CodeDom;
using System.CodeDom.Compiler;
using System.IO;
<<<<<<< HEAD
using ICSharpCode.NRefactory.TypeSystem;
=======
using MonoDevelop.Core;
>>>>>>> f36dd68c

namespace MonoDevelop.MacDev.ObjCIntegration
{
	public class NSObjectTypeInfo
	{
<<<<<<< HEAD
		public NSObjectTypeInfo (string objcName, ITypeDefinition cliName, string baseObjCName, ITypeReference baseCliName, bool isModel)
=======
		public NSObjectTypeInfo (string objcName, string cliName, string baseObjCName, string baseCliName, bool isModel, bool isUserType, bool isRegisteredInDesigner)
>>>>>>> f36dd68c
		{
			IsRegisteredInDesigner = isRegisteredInDesigner;
			BaseObjCType = baseObjCName;
			BaseCliType = baseCliName;
			IsUserType = isUserType;
			ObjCName = objcName;
			CliName = cliName;
			IsModel = isModel;
			
			UserTypeReferences = new HashSet<string> ();
			Outlets = new List<IBOutlet> ();
			Actions = new List<IBAction> ();
		}
		
		public string ObjCName { get; private set; }
<<<<<<< HEAD
		public ITypeDefinition CliName { get; private set; }
=======
		public string CliName { get; internal set; }
>>>>>>> f36dd68c
		public bool IsModel { get; internal set; }
		
		public string BaseObjCType { get; internal set; }
		public ITypeReference BaseCliType { get; internal set; } 
		public bool BaseIsModel { get; internal set; }
		
		public bool IsUserType { get; internal set; }
		public bool IsRegisteredInDesigner { get; internal set; }
		
		public List<IBOutlet> Outlets { get; private set; }
		public List<IBAction> Actions { get; private set; }
		
		public string[] DefinedIn { get; internal set; }
		
		public string GetDesignerFile ()
		{
			if (DefinedIn != null)
				foreach (var d in DefinedIn)
					if (MonoDevelop.DesignerSupport.CodeBehind.IsDesignerFile (d))
						return d;
			return null;
		}
		
		public HashSet<string> UserTypeReferences { get; private set; }
		
		static void AddNamespaceForCliType (HashSet<string> namespaces, string ignore, string typeName)
		{
			string ns;
			int dot;
			
			if (typeName == null)
				return;
			
			if ((dot = typeName.LastIndexOf ('.')) == -1)
				return;
			
			ns = typeName.Substring (0, dot);
			if (ns != ignore && !namespaces.Contains (ns))
				namespaces.Add (ns);
		}
		
		public HashSet<string> GetNamespaces ()
		{
			HashSet<string> namespaces = new HashSet<string> ();
			string ignore = null;
			int dot;
			
			if ((dot = CliName.LastIndexOf ('.')) != -1)
				ignore = CliName.Substring (0, dot);
			
			AddNamespaceForCliType (namespaces, ignore, BaseCliType);
			
			foreach (var outlet in Outlets)
				AddNamespaceForCliType (namespaces, ignore, outlet.CliType);
			
			foreach (var action in Actions) {
				foreach (var param in action.Parameters)
					AddNamespaceForCliType (namespaces, ignore, param.CliType);
			}
			
			return namespaces;
		}
		
		public void GenerateObjcType (string directory, string[] frameworks)
		{
			if (IsModel)
				throw new ArgumentException ("Cannot generate definition for model");
			
			string hFilePath = Path.Combine (directory, ObjCName + ".h");
			string mFilePath = Path.Combine (directory, ObjCName + ".m");
			
			using (var sw = File.CreateText (hFilePath)) {
				sw.WriteLine (modificationWarning);
				sw.WriteLine ();
				
				foreach (var framework in frameworks)
					sw.WriteLine ("#import <{0}/{0}.h>", framework);
				
				sw.WriteLine ();
				
				foreach (var reference in UserTypeReferences)
					sw.WriteLine ("#import \"{0}.h\"", reference);
				
				sw.WriteLine ();
				
				if (BaseObjCType == null && BaseCliType != null && !BaseIsModel) {
					throw new ObjectiveCGenerationException (string.Format (
						"Could not generate class '{0}' as its base type '{1}'" +
						"could not be resolved to Obj-C",
						CliName, BaseCliType), this);
				}
				
				var baseType = BaseIsModel ? "NSObject" : BaseObjCType;
				sw.WriteLine ("@interface {0} : {1} {{", ObjCName, baseType);
				foreach (var outlet in Outlets) {
					sw.WriteLine ("\t{0} *_{1};", AsId (outlet.ObjCType), outlet.ObjCName);
				}
				sw.WriteLine ("}");
				sw.WriteLine ();
				
				foreach (var outlet in Outlets) {
					var type = AsId (outlet.ObjCType);
					if (string.IsNullOrEmpty (type)) {
						throw new ObjectiveCGenerationException (string.Format (
							"Could not generate outlet '{0}' in class '{1}' as its type '{2}' " +
							"could not be resolved to Obj-C",
							outlet.CliName, this.CliName, outlet.CliType), this);
					}
					sw.WriteLine ("@property (nonatomic, retain) IBOutlet {0} *{1};", type, outlet.ObjCName);
					sw.WriteLine ();
				}
				
				foreach (var action in Actions) {
					WriteActionSignature (action, sw);
					sw.WriteLine (";");
					sw.WriteLine ();
				}
				
				sw.WriteLine ("@end");
			}
			
			using (var sw = File.CreateText (mFilePath)) {
				sw.WriteLine (modificationWarning);
				sw.WriteLine ();
				
				sw.WriteLine ("#import \"{0}.h\"", ObjCName);
				sw.WriteLine ();
				
				sw.WriteLine ("@implementation {0}", ObjCName);
				sw.WriteLine ();
				
				bool hasOutlet = false;
				foreach (var outlet in Outlets) {
					sw.WriteLine ("@synthesize {0} = _{0};", outlet.ObjCName);
					hasOutlet = true;
				}
				if (hasOutlet)
					sw.WriteLine ();
				
				foreach (var action in Actions) {
					if (action.Parameters.Any (p => p.ObjCType == null))
						continue;
					WriteActionSignature (action, sw);
					sw.WriteLine (" {");
					sw.WriteLine ("}");
					sw.WriteLine ();
				}
				
				sw.WriteLine ("@end");
			}
		}
		
		static string AsId (string objcType)
		{
			if (objcType == "NSObject")
				return "id";
			return objcType;
		}
		
		static string modificationWarning =
			"// WARNING\n" +
			"// This file has been generated automatically by MonoDevelop to\n" +
			"// mirror C# types. Changes in this file made by drag-connecting\n" +
			"// from the UI designer will be synchronized back to C#, but\n" +
			"// more complex manual changes may not transfer correctly.\n";
		
		void WriteActionSignature (IBAction action, System.IO.TextWriter writer)
		{
			writer.Write ("- (IBAction){0}", action.ObjCName);
			bool isFirst = true;
			
			foreach (var param in action.Parameters) {
				string paramType = param.ObjCType;
				if (paramType == null) {
					throw new ObjectiveCGenerationException (string.Format (
						"Could not generate Obj-C code for action '{0}' in class '{1}' as the type '{2}'" +
						 "of its parameter '{3}' could not be resolved to Obj-C",
						action.CliName, this.CliName, param.CliType, param.Name), this);
					
				}
				if (isFirst && paramType == "NSObject")
					paramType = "id";
				else
					paramType = paramType + " *";
				
				if (isFirst) {
					isFirst = false;
					writer.Write (":({0}){1}", paramType, param.Name);
				} else {
					writer.Write (" {0}:({1}){2}", param.Label, paramType, param.Name);
				}
			}	
		}
		
		/// <summary>
		/// Merges CLI info from previous version of the type into the parsed objc-type.
		/// </summary>
		public void MergeCliInfo (NSObjectTypeInfo previousType)
		{
			CliName = previousType.CliName;
			DefinedIn = previousType.DefinedIn;
			IsModel = previousType.IsModel;
			BaseIsModel = previousType.BaseIsModel;
			IsUserType = previousType.IsUserType;
			IsRegisteredInDesigner = previousType.IsRegisteredInDesigner;
			
			var existingOutlets = new Dictionary<string,IBOutlet> ();
			foreach (var o in previousType.Outlets)
				existingOutlets[o.ObjCName] = o;
			
			var existingActions = new Dictionary<string,IBAction> ();
			foreach (var a in previousType.Actions)
				existingActions[a.ObjCName] = a;
			
			foreach (var a in Actions) {
				IBAction existing;
				if (existingActions.TryGetValue (a.ObjCName, out existing)) {
					a.IsDesigner = existing.IsDesigner;
					a.CliName = existing.CliName;
				}
			}
			
			foreach (var o in Outlets) {
				IBOutlet existing;
				if (existingOutlets.TryGetValue (o.ObjCName, out existing)) {
					o.IsDesigner = existing.IsDesigner;
					o.CliName = existing.CliName;
				}
			}
		}
		
		public void GenerateCodeTypeDeclaration (CodeDomProvider provider, CodeGeneratorOptions generatorOptions,
			string wrapperName, out CodeTypeDeclaration ctd, out string ns)
		{
			var registerAtt = new CodeTypeReference (wrapperName + ".Foundation.RegisterAttribute");
			
			ctd = new System.CodeDom.CodeTypeDeclaration () {
				IsPartial = true,
			};
			
			if (Outlets.Any (o => o.IsDesigner) || Actions.Any (a => a.IsDesigner))
				AddWarningDisablePragmas (ctd, provider);
			
			ns = CliName.Namespace;
			ctd.Name = CliName.Name;
			
			if (IsRegisteredInDesigner)
				AddAttribute (ctd.CustomAttributes, registerAtt, ObjCName);
			
			GenerateActionsOutlets (provider, ctd, wrapperName);
		}
		
		void GenerateActionsOutlets (CodeDomProvider provider, CodeTypeDeclaration type, string wrapperName)
		{
			var outletAtt = new CodeTypeReference (wrapperName + ".Foundation.OutletAttribute");
			var actionAtt = new CodeTypeReference (wrapperName + ".Foundation.ActionAttribute");
			
			foreach (var a in Actions)
				if (a.IsDesigner)
					GenerateAction (actionAtt, type, a, provider);
			
			foreach (var o in Outlets)
				if (o.IsDesigner)
					AddOutletProperty (outletAtt, type, o.CliName, new CodeTypeReference (o.CliType));
		}
		
		static void AddOutletProperty (CodeTypeReference outletAtt, CodeTypeDeclaration type, string name,
			CodeTypeReference typeRef)
		{
			var fieldName = "__impl_" + name;
			var field = new CodeMemberField (typeRef, fieldName);
			
			var prop = new CodeMemberProperty () {
				Name = name,
				Type = typeRef
			};
			AddAttribute (prop.CustomAttributes, outletAtt, name);
			
			var setValue = new CodePropertySetValueReferenceExpression ();
			var thisRef = new CodeThisReferenceExpression ();
			var fieldRef = new CodeFieldReferenceExpression (thisRef, fieldName);
			
			prop.SetStatements.Add (new CodeAssignStatement (fieldRef, setValue));
			prop.GetStatements.Add (new CodeMethodReturnStatement (fieldRef));
			
			prop.Attributes = field.Attributes = (prop.Attributes & ~MemberAttributes.AccessMask) | MemberAttributes.Private;
			
			type.Members.Add (prop);
			type.Members.Add (field);
		}
		
		static void AddAttribute (CodeAttributeDeclarationCollection atts, CodeTypeReference type, string val)
		{
			atts.Add (new CodeAttributeDeclaration (type, new CodeAttributeArgument (new CodePrimitiveExpression (val))));
		}
		
		static void AddWarningDisablePragmas (CodeTypeDeclaration type, CodeDomProvider provider)
		{
			if (provider is Microsoft.CSharp.CSharpCodeProvider) {
				type.Members.Add (new CodeSnippetTypeMember ("#pragma warning disable 0169")); // unused member
			}
		}
		
		static void GenerateAction (CodeTypeReference actionAtt, CodeTypeDeclaration type, IBAction action, 
			CodeDomProvider provider)
		{
			var m = CreateEventMethod (actionAtt, action);
			type.Members.Add (m);
			
			if (provider.FileExtension == "pas") {
				m.UserData ["OxygenePartial"] = "YES";
				m.UserData ["OxygeneEmpty"] = "YES";
			}
		}
		
		public static CodeTypeMember CreateEventMethod (CodeTypeReference exportAtt, IBAction action)
		{
			var meth = new CodeMemberMethod () {
				Name = action.CliName,
				ReturnType = new CodeTypeReference (typeof (void)),
			};
			foreach (var p in action.Parameters) {
				meth.Parameters.Add (new CodeParameterDeclarationExpression () {
					Name = p.Name,
					Type = new CodeTypeReference (p.ObjCType)
				});
			}
			AddAttribute (meth.CustomAttributes, exportAtt, action.GetObjcFullName ());
			
			return meth;
		}
	}
	
	class ObjectiveCGenerationException : Exception
	{
		NSObjectTypeInfo typeInfo;
		
		public ObjectiveCGenerationException (string message, NSObjectTypeInfo typeInfo) : base (message)
		{
			this.typeInfo = typeInfo;
		}
		
		public NSObjectTypeInfo TypeInfo { get { return typeInfo; } }
	}
}<|MERGE_RESOLUTION|>--- conflicted
+++ resolved
@@ -30,21 +30,14 @@
 using System.CodeDom;
 using System.CodeDom.Compiler;
 using System.IO;
-<<<<<<< HEAD
 using ICSharpCode.NRefactory.TypeSystem;
-=======
 using MonoDevelop.Core;
->>>>>>> f36dd68c
 
 namespace MonoDevelop.MacDev.ObjCIntegration
 {
 	public class NSObjectTypeInfo
 	{
-<<<<<<< HEAD
-		public NSObjectTypeInfo (string objcName, ITypeDefinition cliName, string baseObjCName, ITypeReference baseCliName, bool isModel)
-=======
-		public NSObjectTypeInfo (string objcName, string cliName, string baseObjCName, string baseCliName, bool isModel, bool isUserType, bool isRegisteredInDesigner)
->>>>>>> f36dd68c
+		public NSObjectTypeInfo (string objcName, ITypeDefinition cliName, string baseObjCName, ITypeReference baseCliName, bool isModel, bool isUserType, bool isRegisteredInDesigner)
 		{
 			IsRegisteredInDesigner = isRegisteredInDesigner;
 			BaseObjCType = baseObjCName;
@@ -60,11 +53,7 @@
 		}
 		
 		public string ObjCName { get; private set; }
-<<<<<<< HEAD
 		public ITypeDefinition CliName { get; private set; }
-=======
-		public string CliName { get; internal set; }
->>>>>>> f36dd68c
 		public bool IsModel { get; internal set; }
 		
 		public string BaseObjCType { get; internal set; }
