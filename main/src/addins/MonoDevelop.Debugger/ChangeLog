--- conflicted
+++ resolved
@@ -1,13 +1,13 @@
 2009-03-05  Lluis Sanchez Gual  <lluis@novell.com>
 
-<<<<<<< HEAD
 	* AssemblyInfo.cs:
 	* MonoDevelop.Debugger.addin.xml: Bump MD version.
-=======
+
+2009-03-05  Lluis Sanchez Gual  <lluis@novell.com>
+
 	* MonoDevelop.Debugger/ObjectValueTreeView.cs: Fix bug #478331
 	  - Adding second (third, etc) variable to watch pad takes
 	  type of first variable.
->>>>>>> 6466203e
 
 2009-03-04  Lluis Sanchez Gual  <lluis@novell.com>
 
