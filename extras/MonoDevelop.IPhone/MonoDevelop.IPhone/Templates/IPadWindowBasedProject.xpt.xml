--- conflicted
+++ resolved
@@ -23,11 +23,7 @@
 		</Options>
 		
 		<Project name = "${ProjectName}" directory = "." type = "IPhone">
-<<<<<<< HEAD
-			<Options MainNibFile="MainWindow.nib" SdkVersion="3.2" />
-=======
 			<Options MainNibFile="MainWindow.nib" SdkVersion="3.2" SupportedDevices="IPad" />
->>>>>>> f271b22b
 			<References>
 				<Reference type="Gac" refto="System, Version=2.0.5.0, Culture=neutral, PublicKeyToken=7cec85d7bea7798e" />
 				<Reference type="Gac" refto="System.Xml, Version=2.0.5.0, Culture=neutral, PublicKeyToken=7cec85d7bea7798e" />
