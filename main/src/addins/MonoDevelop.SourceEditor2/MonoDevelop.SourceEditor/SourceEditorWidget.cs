// SourceEditorWidget.cs
//
// Author:
//   Mike Krüger <mkrueger@novell.com>
//
// Copyright (c) 2008 Novell, Inc (http://www.novell.com)
//
// Permission is hereby granted, free of charge, to any person obtaining a copy
// of this software and associated documentation files (the "Software"), to deal
// in the Software without restriction, including without limitation the rights
// to use, copy, modify, merge, publish, distribute, sublicense, and/or sell
// copies of the Software, and to permit persons to whom the Software is
// furnished to do so, subject to the following conditions:
//
// The above copyright notice and this permission notice shall be included in
// all copies or substantial portions of the Software.
//
// THE SOFTWARE IS PROVIDED "AS IS", WITHOUT WARRANTY OF ANY KIND, EXPRESS OR
// IMPLIED, INCLUDING BUT NOT LIMITED TO THE WARRANTIES OF MERCHANTABILITY,
// FITNESS FOR A PARTICULAR PURPOSE AND NONINFRINGEMENT. IN NO EVENT SHALL THE
// AUTHORS OR COPYRIGHT HOLDERS BE LIABLE FOR ANY CLAIM, DAMAGES OR OTHER
// LIABILITY, WHETHER IN AN ACTION OF CONTRACT, TORT OR OTHERWISE, ARISING FROM,
// OUT OF OR IN CONNECTION WITH THE SOFTWARE OR THE USE OR OTHER DEALINGS IN
// THE SOFTWARE.

using System;
using System.Collections;
using System.Collections.Generic;
using System.Collections.ObjectModel;
using Gtk;
using Mono.TextEditor;
using MonoDevelop.Projects.Dom;
using MonoDevelop.Projects.Dom.Parser;
using MonoDevelop.Projects.Dom.Output;
using MonoDevelop.Ide.Gui;
using MonoDevelop.Ide.Gui.Content;
using MonoDevelop.Core;
using MonoDevelop.Core.Gui;
using MonoDevelop.Ide.Gui.Search;
using MonoDevelop.Components.Commands;
using MonoDevelop.Ide.Commands;

namespace MonoDevelop.SourceEditor
{
	[System.ComponentModel.Category("MonoDevelop.SourceEditor2")]
	[System.ComponentModel.ToolboxItem(true)]
	public partial class SourceEditorWidget : Gtk.Bin, ITextEditorExtension
	{
		SourceEditorView view;
		
		bool shouldShowclassBrowser;
		bool canShowClassBrowser;
		ClassQuickFinder classBrowser;
		
		bool isDisposed = false;
		
		IDocumentMetaInformation metaInfo;
		ICompilationUnit unit;
		
		MonoDevelop.SourceEditor.ExtendibleTextEditor textEditor;
		MonoDevelop.SourceEditor.ExtendibleTextEditor splittedTextEditor;
		MonoDevelop.SourceEditor.ExtendibleTextEditor lastActiveEditor;
		
		public MonoDevelop.SourceEditor.ExtendibleTextEditor TextEditor {
			get {
				if (this.splittedTextEditor != null && this.splittedTextEditor.Parent != null && this.splittedTextEditor.HasFocus)
					lastActiveEditor = this.splittedTextEditor;
				if (this.textEditor != null && this.textEditor.Parent != null && this.textEditor.HasFocus)
					lastActiveEditor = this.textEditor;
				return lastActiveEditor;
			}
		}
		
		public bool ShowClassBrowser {
			get { return shouldShowclassBrowser; }
			set {
				shouldShowclassBrowser = value;
				UpdateClassBrowserVisibility ();
			}
		}
		
		bool CanShowClassBrowser {
			get { return canShowClassBrowser; }
			set {
				canShowClassBrowser = value;
				UpdateClassBrowserVisibility ();
			}
		}
		
		void UpdateClassBrowserVisibility ()
		{
			if (shouldShowclassBrowser && canShowClassBrowser) {
				if (classBrowser == null) {
					classBrowser = new ClassQuickFinder (this);
					this.classBrowserAlignment.Add (classBrowser);
					this.classBrowserAlignment.ShowAll ();
					PopulateClassCombo ();
				}
			} else {
				if (classBrowser != null) {
					this.classBrowserAlignment.Remove (classBrowser);
					classBrowser.Destroy (); //note: calls dispose() (?)
					classBrowser = null;
				}
			}
		}
		
		public void PopulateClassCombo ()
		{
			if (classBrowser != null && this.unit != null) {
				classBrowser.UpdateCompilationUnit (this.unit, this.metaInfo);
			}
		}
		
		public Ambience Ambience {
			get { return AmbienceService.GetAmbienceForFile (view.ContentName); }
		}
		
		#region ITextEditorExtension
		object ITextEditorExtension.GetExtensionCommandTarget ()
		{
			return null;
		}

		void ITextEditorExtension.TextChanged (int startIndex, int endIndex)
		{
		}

		void ITextEditorExtension.CursorPositionChanged ()
		{
		}

		bool ITextEditorExtension.KeyPress (Gdk.Key key, char keyChar, Gdk.ModifierType modifier)
		{
			if (key == Gdk.Key.Escape)
				return true;
			this.TextEditor.SimulateKeyPress (key, (uint)keyChar, modifier);
			return false;
		}
		#endregion
		
		void PrepareEvent (object sender, ButtonPressEventArgs args) 
		{
			args.RetVal = true;
		}
		
		public SourceEditorWidget (SourceEditorView view)
		{
			this.view = view;
			this.SetSizeRequest (32, 32);
			this.Build();
			this.lastActiveEditor = this.textEditor = new MonoDevelop.SourceEditor.ExtendibleTextEditor (view);
			this.mainsw.Child = this.TextEditor;
			this.mainsw.ButtonPressEvent += PrepareEvent;
			this.textEditor.Errors = errors;
			
			this.textEditor.Caret.ModeChanged += delegate {
				this.UpdateLineCol ();
			};
			this.textEditor.Caret.PositionChanged += CaretPositionChanged;
			this.textEditor.SelectionChanged += delegate {
				this.UpdateLineCol ();
			};
<<<<<<< HEAD

=======
			// Setup the columns and column renders for the comboboxes
			CellRendererPixbuf pixr = new CellRendererPixbuf ();
			pixr.Ypad = 0;
			classCombo.PackStart (pixr, false);
			classCombo.AddAttribute (pixr, "pixbuf", 0);
			CellRenderer colr = new CellRendererText();
			colr.Ypad = 0;
			classCombo.PackStart (colr, true);
			classCombo.AddAttribute (colr, "text", 1);
			
			pixr = new CellRendererPixbuf ();
			pixr.Ypad = 0;
			
			membersCombo.PackStart (pixr, false);
			membersCombo.AddAttribute (pixr, "pixbuf", 0);
			colr = new CellRendererText ();
			colr.Ypad = 0;
			membersCombo.PackStart (colr, true);
			membersCombo.AddAttribute (colr, "text", 1);
			
			regionCombo.PackStart (pixr, false);
			regionCombo.AddAttribute (pixr, "pixbuf", 0);
			colr = new CellRendererText ();
			colr.Ypad = 0;
			regionCombo.PackStart (colr, true);
			regionCombo.AddAttribute (colr, "text", 1);
			
			// Pack the controls into the editorbar just below the file name tabs.
//			EventBox tbox = new EventBox ();
//			tbox.Add (classCombo);
//			classBrowser.PackStart(tbox, true, true, 0);
//			tbox = new EventBox ();
//			tbox.Add (membersCombo);
//			classBrowser.PackStart (tbox, true, true, 0);
			
			// Set up the data stores for the comboboxes
			classStore = new ListStore(typeof(Gdk.Pixbuf), typeof(string), typeof(IClass));
			classCombo.Model = classStore;	
			classCombo.Changed += ClassChanged;
			tips.SetTip (classCombo, GettextCatalog.GetString ("Type list"), null);
			
			memberStore = new ListStore(typeof(Gdk.Pixbuf), typeof(string), typeof(IMember));
			memberStore.SetSortColumnId (1, Gtk.SortType.Ascending);
			membersCombo.Model = memberStore;
			membersCombo.Changed += MemberChanged;
			tips.SetTip (membersCombo, GettextCatalog.GetString ("Member list"), null);

			regionStore = new ListStore(typeof(Gdk.Pixbuf), typeof(string), typeof(IRegion));
			regionCombo.Model = regionStore;	
			regionCombo.Changed += RegionChanged;
			tips.SetTip (regionCombo, GettextCatalog.GetString ("Region list"), null);
>>>>>>> 385de6af
			
			ResetFocusChain ();
			
			UpdateLineCol ();
			
<<<<<<< HEAD
			this.Focused += delegate {
				UpdateLineCol ();
			};
			ProjectDomService.CompilationUnitUpdated += OnParseInformationChanged;
=======
			IdeApp.Workspace.ParserDatabase.ParseInformationChanged += OnParseInformationChanged;
>>>>>>> 385de6af
//			this.IsClassBrowserVisible = SourceEditorOptions.Options.EnableQuickFinder;
		}

		void UpdateMetaInformation ()
		{
			if (this.textEditor == null || this.textEditor.Document == null)
				return;
			IParser parser = ProjectDomService.GetParserByMime (this.textEditor.Document.MimeType);
			if (parser == null)
				return;
			metaInfo = parser.CreateMetaInformation (this.textEditor.Document.OpenTextReader ());
/*			BindRegionCombo ();
			UpdateRegionCombo (TextEditor.Caret.Line + 1, TextEditor.Caret.Column);*/
		}
		
		public void SetMime (string mimeType)
		{
			//FIXME: check that the parser is able to return information that we can use
			CanShowClassBrowser = MonoDevelop.Projects.Dom.Parser.ProjectDomService.GetParserByMime (mimeType) != null;
		}

		protected override bool OnFocused (DirectionType direction)
		{
			bool res = base.OnFocused (direction);
			UpdateLineCol ();
			return res;
		}

		
		void ResetFocusChain ()
		{
			List<Widget> focusChain = new List<Widget> ();
			
			focusChain.Add (this.textEditor);
			if (this.searchAndReplaceWidget != null) {
				focusChain.Add (this.searchAndReplaceWidget);
			}
			if (this.gotoLineNumberWidget != null) {
				focusChain.Add (this.gotoLineNumberWidget);
			}
			if (this.classBrowser != null) {
				focusChain.Add (this.classBrowser);
			}
			this.editorBar.FocusChain = focusChain.ToArray ();
		}
		
		#region Error underlining
		Dictionary<int, Error> errors = new Dictionary<int, Error> ();
		uint resetTimerId;
		ICompilationUnit lastCu = null;
		bool resetTimerStarted = false;
		
		FoldSegment AddMarker (List<FoldSegment> foldSegments, string text, DomRegion region, FoldingType type)
		{
			if (region == null || this.TextEditor == null || this.TextEditor.Document == null || region.Start.Line <= 0 || region.End.Line <= 0 || region.Start.Line >= this.TextEditor.Document.LineCount || region.End.Line >= this.TextEditor.Document.LineCount)
				return null;
			int startOffset = this.TextEditor.Document.LocationToOffset (region.Start.Line - 1,  region.Start.Column - 1);
			int endOffset   = this.TextEditor.Document.LocationToOffset (region.End.Line - 1,  region.End.Column - 1);
			FoldSegment result = new FoldSegment (text, startOffset, endOffset - startOffset, type);
			
			foldSegments.Add (result);
			return result;
		}
		
		void AddClass (List<FoldSegment> foldSegments, IType cl)
		{
			if (this.TextEditor == null || this.TextEditor.Document == null)
				return;
			if (cl.BodyRegion != null && cl.BodyRegion.End.Line > cl.BodyRegion.Start.Line) {
				LineSegment startLine = this.TextEditor.Document.GetLine (cl.Location.Line - 1);
				if (startLine != null) {
					int startOffset = startLine.Offset + startLine.EditableLength;
					int endOffset   = this.TextEditor.Document.LocationToOffset (cl.BodyRegion.End.Line - 1,  cl.BodyRegion.End.Column);
					foldSegments.Add (new FoldSegment ("...", startOffset, endOffset - startOffset, FoldingType.TypeDefinition));
				}
			}
			foreach (IType inner in cl.InnerTypes) 
				AddClass (foldSegments, inner);
			if (cl.ClassType == ClassType.Interface)
				return;
			foreach (IMethod method in cl.Methods) {
				if (method.Location == null || method.BodyRegion == null || method.BodyRegion.End.Line <= 0 /*|| method.Region.End.Line == method.BodyRegion.End.Line*/)
					continue;
				LineSegment startLine = this.TextEditor.Document.GetLine (method.Location.Line - 1);
				if (startLine == null)
					continue;
				int startOffset = startLine.Offset + startLine.EditableLength;
				int endOffset   = this.TextEditor.Document.LocationToOffset (method.BodyRegion.End.Line - 1,  method.BodyRegion.End.Column);
				foldSegments.Add (new FoldSegment ("...", startOffset, endOffset - startOffset, FoldingType.TypeMember));
			}
			
			foreach (IProperty property in cl.Properties) {
				if (property.Location == null || property.BodyRegion == null || property.BodyRegion.End.Line <= 0 /*|| property.Region.End.Line == property.BodyRegion.End.Line*/)
					continue;
				LineSegment startLine = this.TextEditor.Document.GetLine (property.Location.Line - 1);
				if (startLine == null)
					continue;
				
				int startOffset = startLine.Offset + startLine.EditableLength;
				int endOffset   = this.TextEditor.Document.LocationToOffset (property.BodyRegion.End.Line - 1,  property.BodyRegion.End.Column);
				foldSegments.Add (new FoldSegment ("...", startOffset, endOffset - startOffset, FoldingType.TypeMember));
			}
		}
		
		void AddUsings (List<FoldSegment> foldSegments, ICompilationUnit cu)
		{
			if (cu.Usings == null || cu.Usings.Count == 0)
				return;
			IUsing first = cu.Usings[0];
			IUsing last = cu.Usings[cu.Usings.Count - 1];
			if (first.Region == null || last.Region == null || first.Region.Start.Line == last.Region.End.Line)
				return;
			int startOffset = this.TextEditor.Document.LocationToOffset (first.Region.Start.Line - 1,  first.Region.Start.Column - 1);
			int endOffset   = this.TextEditor.Document.LocationToOffset (last.Region.End.Line - 1,  last.Region.End.Column - 1);
			
			foldSegments.Add (new FoldSegment ("...", startOffset, endOffset - startOffset, FoldingType.TypeMember));
		}
			
		
		class ParseInformationUpdaterWorkerThread : WorkerThread
		{
			SourceEditorWidget widget;
			//ParseInformationEventArgs args;
			
			public ParseInformationUpdaterWorkerThread (SourceEditorWidget widget)
			{
				this.widget = widget;
				//this.args = args;
			}
			
			bool IsInsideMember (FoldSegment marker, DomRegion region, IType cl)
			{
				if (region == null || !cl.BodyRegion.Contains (region.Start))
					return false;
				foreach (IMember member in cl.Members) {
					if (member.BodyRegion == null)
						continue;
					if (member.BodyRegion.Contains (region.Start) && member.BodyRegion.Contains (region.End)) 
						return true;
				}
				foreach (IType inner in cl.InnerTypes) {
					if (IsInsideMember (marker, region, inner))
						return true;
				}
				return false;
			}
			
			protected override void InnerRun ()
			{
				try {
					if (SourceEditorOptions.Options.ShowFoldMargin && widget.lastCu != null) {
						List<FoldSegment> foldSegments = new List<FoldSegment> ();
						widget.AddUsings (foldSegments, widget.lastCu);
						
						if (widget.lastCu != null) {
							foreach (IType cl in widget.lastCu.Types) {
								if (base.IsStopping)
									return;
								widget.AddClass (foldSegments, cl);
							}
							
							foreach (FoldingRegion region in widget.lastCu.FoldingRegions) {
								FoldSegment marker = widget.AddMarker
									(foldSegments, region.Name, region.Region, FoldingType.Region);
								if (marker != null) 
									marker.IsFolded =
										SourceEditorOptions.Options.DefaultRegionsFolding
										&& region.DefaultIsFolded;
							
							}
						}
						
						if (widget.metaInfo != null && widget.metaInfo.FoldingRegion != null) {
							foreach (FoldingRegion region in widget.metaInfo.FoldingRegion) {
								FoldSegment marker = widget.AddMarker (foldSegments, region.Name, region.Region, FoldingType.Region);
								if (marker != null) 
									marker.IsFolded = SourceEditorOptions.Options.DefaultRegionsFolding && region.DefaultIsFolded;
							}
							
							if (widget.metaInfo.Comments.Count > 0) {
								Comment firstComment = null;
								string commentText = null;
								DomRegion commentRegion = DomRegion.Empty;
								for (int i = 0; i < widget.metaInfo.Comments.Count; i++) {
									Comment comment = widget.metaInfo.Comments[i];
									FoldSegment marker = null;
									if (comment.CommentType == CommentType.MultiLine) {
										commentText = "/* */";
										firstComment = null;
										marker = widget.AddMarker (foldSegments, commentText, comment.Region, FoldingType.Region);
										commentRegion = comment.Region;
									} else {
										if (!comment.CommentStartsLine)
											continue;
										int j = i;
										int curLine = comment.Region.Start.Line - 1;
										DomLocation end = comment.Region.End;
										for (; j < widget.metaInfo.Comments.Count; j++) {
											Comment  curComment  = widget.metaInfo.Comments[j];
											if (curComment == null || !curComment.CommentStartsLine || curComment.CommentType != comment.CommentType || curLine + 1 != curComment.Region.Start.Line)
												break;
											end     = curComment.Region.End;
											curLine = curComment.Region.Start.Line;
										}
										if (j - i > 1) {
											commentRegion = new DomRegion(comment.Region.Start.Line, comment.Region.Start.Column, end.Line, end.Column);
											marker = widget.AddMarker (foldSegments, 
											                    comment.IsDocumentation  ? "/// " : "// "  + comment.Text + "...", 
											                    commentRegion, 
											                    FoldingType.Region);
											
											i = j - 1;
										}
									}
									if (marker != null && widget.lastCu != null && SourceEditorOptions.Options.DefaultCommentFolding) {
										bool isInsideMember = false;
										foreach (IType type in widget.lastCu.Types) {
											if (IsInsideMember (marker, commentRegion, type)) {
												isInsideMember = true;
												break;
											}
										}
										marker.IsFolded = !isInsideMember;
									}
								}
							}
						}
						widget.TextEditor.Document.UpdateFoldSegments (foldSegments);
					}
					
					widget.UpdateAutocorTimer ();
				} catch (Exception ex) {
					LoggingService.LogError ("Unhandled exception in ParseInformationUpdaterWorkerThread", ex);
				}
				base.Stop ();
			}
		}
		
		readonly object syncObject = new object();
		ParseInformationUpdaterWorkerThread parseInformationUpdaterWorkerThread = null;
		
		void OnParseInformationChanged (object sender, CompilationUnitEventArgs args)
		{
			if (this.isDisposed || args == null || args.Unit == null || this.view == null  || this.view.ContentName != args.Unit.FileName)
				return;
			
			this.unit = args.Unit;
			UpdateMetaInformation ();
			
			if (classBrowser != null)
				classBrowser.UpdateCompilationUnit (this.unit, this.metaInfo);
			
			MonoDevelop.SourceEditor.ExtendibleTextEditor editor = this.TextEditor;
			if (editor == null || editor.Document == null)
				return;
			lock (syncObject) {
				lastCu = args.Unit;
				StopParseInfoThread ();
				if (lastCu != null) {
					parseInformationUpdaterWorkerThread = new ParseInformationUpdaterWorkerThread (this);
					parseInformationUpdaterWorkerThread.Start ();
				}
			}
		}
		
		void StopParseInfoThread ()
		{
			if (parseInformationUpdaterWorkerThread != null) {
				parseInformationUpdaterWorkerThread.Stop ();
				parseInformationUpdaterWorkerThread = null;
			}
		}
		void UpdateAutocorTimer ()
		{
			uint timeout = 900;
			
			if (resetTimerStarted) {
				// Reset the timer
				GLib.Source.Remove (resetTimerId);
			} else {
				// Start the timer for the first time
				resetTimerStarted = true;
			}
			resetTimerId = GLib.Timeout.Add (timeout, AutocorrResetMeth);
		}
		
		bool AutocorrResetMeth ()
		{
			ResetUnderlineChangement ();
			if (lastCu != null)
				ParseCompilationUnit (lastCu);
			resetTimerStarted = false;
			return false;
		}
		
		void ResetUnderlineChangement ()
		{
			if (errors.Count > 0) {
				foreach (Error error in this.errors.Values) {
					error.RemoveFromLine ();
				}
				errors.Clear ();
			}
		}
		void ParseCompilationUnit (ICompilationUnit cu)
		{
			// No new errors
			if (cu.Errors == null || cu.Errors.Count < 1)
				return;
			
			// Else we underline the error
			foreach (MonoDevelop.Projects.Dom.Error info in cu.Errors)
				UnderLineError (info);
		}
		
		void UnderLineError (MonoDevelop.Projects.Dom.Error info)
		{
			if (this.isDisposed)
				return;
			// Adjust the line to Gtk line representation
//			info.Line -= 1;
			
			// If the line is already underlined
			if (errors.ContainsKey (info.Line - 1))
				return;
			
			LineSegment line = this.TextEditor.Document.GetLine (info.Line - 1);
			Error error = new Error (this.TextEditor.Document, info, line); 
			errors [info.Line - 1] = error;
			error.AddToLine ();
		}
		#endregion
		
		protected override void OnDestroyed ()
		{
			if (!isDisposed) {
				isDisposed = true;
				StopParseInfoThread ();
				
				mainsw.ButtonPressEvent -= PrepareEvent;
				classCombo.Changed -= ClassChanged;
				membersCombo.Changed -= MemberChanged;
				regionCombo.Changed -= RegionChanged;
				
				this.textEditor = null;
				this.lastActiveEditor = null;
				this.splittedTextEditor = null;
<<<<<<< HEAD
				ProjectDomService.CompilationUnitUpdated -= OnParseInformationChanged;
=======
				view = null;

				IdeApp.Workspace.ParserDatabase.ParseInformationChanged -= UpdateClassBrowser;
				IdeApp.Workspace.ParserDatabase.ParseInformationChanged -= OnParseInformationChanged;
>>>>>>> 385de6af
			}			
			base.OnDestroyed ();
		}
		
		Gtk.Paned splitContainer = null;
		public bool IsSplitted {
			get {
				return splitContainer != null;
			}
		}
		
		public bool EditorHasFocus {
			get {
				Gtk.Container c = this;
				while (c != null) {
					if (c.FocusChild == textEditor)
						return true;
					c = c.FocusChild as Gtk.Container;
				}
				return false;
			}
		}

		public SourceEditorView View {
			get {
				return view;
			}
			set {
				view = value;
			}
		}
		
		public void Unsplit ()
		{
			if (splitContainer == null)
				return;
			
			splitContainer.Remove (mainsw);
			if (this.textEditor == lastActiveEditor) {
				secondsw.Destroy ();
				secondsw           = null;
				splittedTextEditor = null;
			} else {
				this.mainsw.Destroy ();
				this.mainsw = secondsw;
				splitContainer.Remove (secondsw);
				lastActiveEditor = this.textEditor = splittedTextEditor;
				splittedTextEditor = null;
			}
			editorBar.Remove (splitContainer);
			splitContainer.Destroy ();
			splitContainer = null;
			
			editorBar.PackStart (mainsw);
			editorBar.ShowAll ();
		}
		
		public void SwitchWindow ()
		{
			if (splittedTextEditor.HasFocus) {
				this.textEditor.GrabFocus ();
			} else {
				this.splittedTextEditor.GrabFocus ();
			}
		}
		ScrolledWindow secondsw;
		public void Split (bool vSplit)
		{
 			if (splitContainer != null) 
				Unsplit ();
			
			editorBar.Remove (this.mainsw);
			
			this.splitContainer = vSplit ? (Gtk.Paned)new VPaned () : (Gtk.Paned)new HPaned ();
			
			splitContainer.Add1 (mainsw);
			
			this.splitContainer.ButtonPressEvent += delegate(object sender, ButtonPressEventArgs args) {
				if (args.Event.Type == Gdk.EventType.TwoButtonPress && args.RetVal == null) {
					Unsplit (); 
				}
			};
			secondsw = new ScrolledWindow ();
			secondsw.ButtonPressEvent += PrepareEvent;
			this.splittedTextEditor = new MonoDevelop.SourceEditor.ExtendibleTextEditor (view, textEditor.Document);
			this.splittedTextEditor.Extension = textEditor.Extension;
			this.splittedTextEditor.Caret.ModeChanged += delegate {
				this.UpdateLineCol ();
			};
			this.splittedTextEditor.SelectionChanged += delegate {
				this.UpdateLineCol ();
			};
			this.splittedTextEditor.Caret.PositionChanged += CaretPositionChanged;
			
			secondsw.Child = splittedTextEditor;
			splitContainer.Add2 (secondsw);
			editorBar.PackStart (splitContainer);
			this.splitContainer.Position = (vSplit ? this.Allocation.Height : this.Allocation.Width) / 2;
			editorBar.ShowAll ();
			
		}
//		void SplitContainerSizeRequested (object sender, SizeRequestedArgs args)
//		{
//			this.splitContainer.SizeRequested -= SplitContainerSizeRequested;
//			this.splitContainer.Position = args.Requisition.Width / 2;
//			this.splitContainer.SizeRequested += SplitContainerSizeRequested;
//		}
//		
		HBox reloadBar = null;
		public void ShowFileChangedWarning ()
		{
			RemoveReloadBar ();
			
			if (reloadBar == null) {
				reloadBar = new HBox ();
				reloadBar.BorderWidth = 3;
				Gtk.Image img = MonoDevelop.Core.Gui.Services.Resources.GetImage ("gtk-dialog-warning", IconSize.Menu);
				reloadBar.PackStart (img, false, false, 2);
				reloadBar.PackStart (new Gtk.Label (GettextCatalog.GetString ("This file has been changed outside of MonoDevelop")), false, false, 5);
				HBox box = new HBox ();
				reloadBar.PackStart (box, true, true, 10);
				
				Button b1 = new Button (GettextCatalog.GetString("Reload"));
				box.PackStart (b1, false, false, 5);
				b1.Clicked += new EventHandler (ClickedReload);
				
				Button b2 = new Button (GettextCatalog.GetString("Ignore"));
				box.PackStart (b2, false, false, 5);
				b2.Clicked += new EventHandler (ClickedIgnore);
			}
			
			view.WarnOverwrite = true;
			editorBar.PackStart (reloadBar, false, true, 0);
			editorBar.ReorderChild (reloadBar, classBrowser != null ? 1 : 0);
			reloadBar.ShowAll ();
			view.WorkbenchWindow.ShowNotification = true;
		}
		
		public void RemoveReloadBar ()
		{
			if (reloadBar != null) {
				if (reloadBar.Parent == editorBar)
					editorBar.Remove (reloadBar);
				reloadBar.Destroy ();
				reloadBar = null;
			}
		}
		
		void ClickedReload (object sender, EventArgs args)
		{
			try {
//				double vscroll = view.VScroll;
				view.Load (view.ContentName);
//				view.VScroll = vscroll;
				view.WorkbenchWindow.ShowNotification = false;
			} catch (Exception ex) {
				MessageService.ShowException (ex, "Could not reload the file.");
			} finally {
				RemoveReloadBar ();
			}
		}
		
		void ClickedIgnore (object sender, EventArgs args)
		{
			RemoveReloadBar ();
			view.WorkbenchWindow.ShowNotification = false;
		}
		
		#region Status Bar Handling
		void CaretPositionChanged (object o, DocumentLocationEventArgs args)
		{
			UpdateLineCol ();
			
			int line = TextEditor.Caret.Line + 1;
			int column = TextEditor.Caret.Column;
			
			if (classBrowser != null)
				classBrowser.UpdatePosition (line, column);
		}
		
//		void OnChanged (object o, EventArgs e)
//		{
//			UpdateLineCol ();
//			OnContentChanged (null);
//			needsUpdate = true;
//		}
		
		void UpdateLineCol ()
		{
			
			int offset = this.TextEditor.Caret.Offset;
			if (offset < 0 || offset >= this.TextEditor.Document.Length)
				return;
			DocumentLocation location = this.TextEditor.LogicalToVisualLocation (this.TextEditor.Caret.Location);
			IdeApp.Workbench.StatusBar.ShowCaretState (this.TextEditor.Caret.Line + 1, location.Column + 1, this.TextEditor.IsSomethingSelected ? this.TextEditor.SelectionRange.Length : 0, this.TextEditor.Caret.IsInInsertMode);
		}
		
		#endregion
		
		#region Class/Member combo handling

		#endregion
		
		#region Search and Replace
		SearchAndReplaceWidget searchAndReplaceWidget = null;
		GotoLineNumberWidget   gotoLineNumberWidget   = null;
		
		public void SetSearchPattern ()
		{
			string selectedText = this.TextEditor.SelectedText;
			
			if (!String.IsNullOrEmpty (selectedText)) {
				this.SetSearchPattern (selectedText);
				SearchAndReplaceWidget.searchPattern = selectedText;
//				SearchAndReplaceWidget.FireSearchPatternChanged ();
			}
		}
		
		bool KillWidgets ()
		{
			bool result = false;
			if (searchAndReplaceWidget != null) {
				if (searchAndReplaceWidget.Parent != null)
					editorBar.Remove (searchAndReplaceWidget);
				searchAndReplaceWidget.Destroy ();
				searchAndReplaceWidget.Dispose ();
				searchAndReplaceWidget = null;
				result = true;
			}
			if (gotoLineNumberWidget != null) {
				if (gotoLineNumberWidget.Parent != null)
					editorBar.Remove (gotoLineNumberWidget);
				gotoLineNumberWidget.Destroy ();
				gotoLineNumberWidget.Dispose ();
				gotoLineNumberWidget = null;
				result = true;
			}
			if (this.textEditor != null) 
				this.textEditor.HighlightSearchPattern = false;
			if (this.splittedTextEditor != null) 
				this.splittedTextEditor.HighlightSearchPattern = false;
			if (!isDisposed)
				ResetFocusChain ();
			return result;
		}
		
		public void SetSearchPattern (string searchPattern)
		{
			this.textEditor.SearchPattern = searchPattern;
			if (this.splittedTextEditor != null)
				this.splittedTextEditor.SearchPattern = searchPattern;
		}
		
		internal bool RemoveSearchWidget ()
		{
			bool result = KillWidgets ();
			if (!isDisposed)
				TextEditor.GrabFocus ();
			return result;
		}
		
		[CommandHandler (SearchCommands.EmacsFindNext)]
		public void EmacsFindNext ()
		{
			if (searchAndReplaceWidget == null) {
				ShowSearchWidget ();
			} else {
				this.FindNext ();
			}
		}
		
		[CommandHandler (SearchCommands.EmacsFindPrevious)]
		public void EmacsFindPrevious ()
		{
			if (searchAndReplaceWidget == null) {
				ShowSearchWidget ();
			} else {
				this.FindPrevious ();
			}
		}
		
		[CommandHandler (SearchCommands.Find)]
		public void ShowSearchWidget ()
		{
			ShowSearchReplaceWidget (false);
		}
		
		[CommandHandler (SearchCommands.Replace)]
		public void ShowReplaceWidget ()
		{
			ShowSearchReplaceWidget (true);
		}
		
		private void ShowSearchReplaceWidget (bool replace)
		{
			if (searchAndReplaceWidget == null) {
				KillWidgets ();
				if (TextEditor.IsSomethingSelected)
					TextEditor.SearchPattern = TextEditor.SelectedText;
				searchAndReplaceWidget = new SearchAndReplaceWidget (this);
				editorBar.PackEnd (searchAndReplaceWidget);
				editorBar.SetChildPacking (searchAndReplaceWidget, false, true, 0, PackType.End);
				searchAndReplaceWidget.ShowAll ();
				searchAndReplaceWidget.SetSearchReplaceMode (replace);
				this.textEditor.HighlightSearchPattern = true;
				if (this.splittedTextEditor != null) 
					this.splittedTextEditor.HighlightSearchPattern = true;
				
				ResetFocusChain ();
			}
			searchAndReplaceWidget.Focus ();
		}
		
		[CommandHandler (SearchCommands.GotoLineNumber)]
		public void ShowGotoLineNumberWidget ()
		{
			if (gotoLineNumberWidget == null) {
				KillWidgets ();
				gotoLineNumberWidget = new GotoLineNumberWidget (this);
				editorBar.Add (gotoLineNumberWidget);
				editorBar.SetChildPacking(gotoLineNumberWidget, false, true, 0, PackType.End);
				gotoLineNumberWidget.ShowAll ();
				ResetFocusChain ();
				
			}
			gotoLineNumberWidget.Focus ();
		}
		
		internal void SetSearchOptions ()
		{
			this.textEditor.SearchEngine    = SearchAndReplaceWidget.SearchEngine == SearchAndReplaceWidget.DefaultSearchEngine ? (ISearchEngine)new BasicSearchEngine () : (ISearchEngine)new RegexSearchEngine ();
			this.textEditor.IsCaseSensitive = SearchAndReplaceWidget.IsCaseSensitive;
			this.textEditor.IsWholeWordOnly = SearchAndReplaceWidget.IsWholeWordOnly;
			
			string error;
			string pattern = SearchAndReplaceWidget.searchPattern;
			if (searchAndReplaceWidget != null)
				pattern = searchAndReplaceWidget.SearchPattern;
			if (searchAndReplaceWidget != null)
				pattern = searchAndReplaceWidget.SearchPattern;
			
			bool valid = this.textEditor.SearchEngine.IsValidPattern (pattern, out error);
			
			if (valid) {
				this.textEditor.SearchPattern = pattern;
			}
			this.textEditor.QueueDraw ();
			if (this.splittedTextEditor != null) {
				this.splittedTextEditor.IsCaseSensitive = SearchAndReplaceWidget.IsCaseSensitive;
				this.splittedTextEditor.IsWholeWordOnly = SearchAndReplaceWidget.IsWholeWordOnly;
				if (valid) {
					this.splittedTextEditor.SearchPattern = pattern;
				}
				this.splittedTextEditor.QueueDraw ();
			}
		}
		
		[CommandHandler (SearchCommands.FindNext)]
		public SearchResult FindNext ()
		{
			return FindNext (true);
		}
		
		public SearchResult FindNext (bool focus)
		{
			SetSearchOptions ();
			SearchResult result = TextEditor.FindNext ();
			if (focus) {
				TextEditor.GrabFocus ();
			}
			if (result == null) {
				IdeApp.Workbench.StatusBar.ShowError (GettextCatalog.GetString ("Search pattern not found"));
			} else if (result.SearchWrapped) {
				IdeApp.Workbench.StatusBar.ShowMessage (new Image (Gtk.Stock.Find, IconSize.Menu), GettextCatalog.GetString ("Reached bottom, continued from top"));
			} else {
				IdeApp.Workbench.StatusBar.ShowReady ();
			}
			return result;
		}
		
		[CommandHandler (SearchCommands.FindPrevious)]
		public SearchResult FindPrevious ()
		{
			return FindPrevious (true);
		}
		
		public SearchResult FindPrevious (bool focus)
		{
			SetSearchOptions ();
			SearchResult result = TextEditor.FindPrevious ();
			if (focus) {
				TextEditor.GrabFocus ();
			}
			if (result == null) {
				IdeApp.Workbench.StatusBar.ShowError (GettextCatalog.GetString ("Search pattern not found"));
			} else if (result.SearchWrapped) {
				IdeApp.Workbench.StatusBar.ShowMessage (new Image (Gtk.Stock.Find, IconSize.Menu), GettextCatalog.GetString ("Reached top, continued from bottom"));
			} else {
				IdeApp.Workbench.StatusBar.ShowReady ();
			}
			return result;
		}
	
		[CommandHandler (SearchCommands.FindNextSelection)]
		public SearchResult FindNextSelection ()
		{
			SetSearchOptions ();
			SetSearchPattern();
			TextEditor.GrabFocus ();
			return FindNext ();
		}
	
		[CommandHandler (SearchCommands.FindPreviousSelection)]
		public SearchResult FindPreviousSelection ()
		{
			SetSearchOptions ();
			SetSearchPattern();
			TextEditor.GrabFocus ();
			return FindPrevious ();
		}
		
		public void Replace ()
		{
			SetSearchOptions ();
			TextEditor.Replace (searchAndReplaceWidget.ReplacePattern);
			TextEditor.GrabFocus ();
		}
		
		public void ReplaceAll ()
		{
			SetSearchOptions ();
			int number = TextEditor.ReplaceAll (searchAndReplaceWidget.ReplacePattern);
			if (number == 0) {
				IdeApp.Workbench.StatusBar.ShowError (GettextCatalog.GetString ("Search pattern not found"));
			} else {
				IdeApp.Workbench.StatusBar.ShowMessage (GettextCatalog.GetPluralString ("Found and replaced one occurrence", "Found and replaced {0} occurrences", number, number));
			}
			TextEditor.GrabFocus ();
		}
		#endregion
	}

	class Error
	{
		public MonoDevelop.Projects.Dom.Error info;
		public LineSegment line;
		public Mono.TextEditor.Document doc;
		TextMarker marker = new UnderlineMarker ();
		
		public Error (Mono.TextEditor.Document doc, MonoDevelop.Projects.Dom.Error info, LineSegment line)
		{
			this.info = info;
			this.line = line; // may be null if no line is assigned to the error.
			this.doc  = doc;
		}
		
		public void AddToLine ()
		{
			if (line != null) {
				doc.AddMarker (line, marker);
			}
		}
		
		public void RemoveFromLine ()
		{
			if (line != null) {
				doc.RemoveMarker (line, marker);
			}
		}
	}
	
}<|MERGE_RESOLUTION|>--- conflicted
+++ resolved
@@ -161,74 +161,12 @@
 			this.textEditor.SelectionChanged += delegate {
 				this.UpdateLineCol ();
 			};
-<<<<<<< HEAD
-
-=======
-			// Setup the columns and column renders for the comboboxes
-			CellRendererPixbuf pixr = new CellRendererPixbuf ();
-			pixr.Ypad = 0;
-			classCombo.PackStart (pixr, false);
-			classCombo.AddAttribute (pixr, "pixbuf", 0);
-			CellRenderer colr = new CellRendererText();
-			colr.Ypad = 0;
-			classCombo.PackStart (colr, true);
-			classCombo.AddAttribute (colr, "text", 1);
-			
-			pixr = new CellRendererPixbuf ();
-			pixr.Ypad = 0;
-			
-			membersCombo.PackStart (pixr, false);
-			membersCombo.AddAttribute (pixr, "pixbuf", 0);
-			colr = new CellRendererText ();
-			colr.Ypad = 0;
-			membersCombo.PackStart (colr, true);
-			membersCombo.AddAttribute (colr, "text", 1);
-			
-			regionCombo.PackStart (pixr, false);
-			regionCombo.AddAttribute (pixr, "pixbuf", 0);
-			colr = new CellRendererText ();
-			colr.Ypad = 0;
-			regionCombo.PackStart (colr, true);
-			regionCombo.AddAttribute (colr, "text", 1);
-			
-			// Pack the controls into the editorbar just below the file name tabs.
-//			EventBox tbox = new EventBox ();
-//			tbox.Add (classCombo);
-//			classBrowser.PackStart(tbox, true, true, 0);
-//			tbox = new EventBox ();
-//			tbox.Add (membersCombo);
-//			classBrowser.PackStart (tbox, true, true, 0);
-			
-			// Set up the data stores for the comboboxes
-			classStore = new ListStore(typeof(Gdk.Pixbuf), typeof(string), typeof(IClass));
-			classCombo.Model = classStore;	
-			classCombo.Changed += ClassChanged;
-			tips.SetTip (classCombo, GettextCatalog.GetString ("Type list"), null);
-			
-			memberStore = new ListStore(typeof(Gdk.Pixbuf), typeof(string), typeof(IMember));
-			memberStore.SetSortColumnId (1, Gtk.SortType.Ascending);
-			membersCombo.Model = memberStore;
-			membersCombo.Changed += MemberChanged;
-			tips.SetTip (membersCombo, GettextCatalog.GetString ("Member list"), null);
-
-			regionStore = new ListStore(typeof(Gdk.Pixbuf), typeof(string), typeof(IRegion));
-			regionCombo.Model = regionStore;	
-			regionCombo.Changed += RegionChanged;
-			tips.SetTip (regionCombo, GettextCatalog.GetString ("Region list"), null);
->>>>>>> 385de6af
 			
 			ResetFocusChain ();
 			
 			UpdateLineCol ();
 			
-<<<<<<< HEAD
-			this.Focused += delegate {
-				UpdateLineCol ();
-			};
 			ProjectDomService.CompilationUnitUpdated += OnParseInformationChanged;
-=======
-			IdeApp.Workspace.ParserDatabase.ParseInformationChanged += OnParseInformationChanged;
->>>>>>> 385de6af
 //			this.IsClassBrowserVisible = SourceEditorOptions.Options.EnableQuickFinder;
 		}
 
@@ -318,9 +256,9 @@
 				int startOffset = startLine.Offset + startLine.EditableLength;
 				int endOffset   = this.TextEditor.Document.LocationToOffset (method.BodyRegion.End.Line - 1,  method.BodyRegion.End.Column);
 				foldSegments.Add (new FoldSegment ("...", startOffset, endOffset - startOffset, FoldingType.TypeMember));
-			}
-			
-			foreach (IProperty property in cl.Properties) {
+			}
+			
+			foreach (IProperty property in cl.Properties) {
 				if (property.Location == null || property.BodyRegion == null || property.BodyRegion.End.Line <= 0 /*|| property.Region.End.Line == property.BodyRegion.End.Line*/)
 					continue;
 				LineSegment startLine = this.TextEditor.Document.GetLine (property.Location.Line - 1);
@@ -330,7 +268,7 @@
 				int startOffset = startLine.Offset + startLine.EditableLength;
 				int endOffset   = this.TextEditor.Document.LocationToOffset (property.BodyRegion.End.Line - 1,  property.BodyRegion.End.Column);
 				foldSegments.Add (new FoldSegment ("...", startOffset, endOffset - startOffset, FoldingType.TypeMember));
-			}
+			}
 		}
 		
 		void AddUsings (List<FoldSegment> foldSegments, ICompilationUnit cu)
@@ -384,10 +322,10 @@
 						widget.AddUsings (foldSegments, widget.lastCu);
 						
 						if (widget.lastCu != null) {
-							foreach (IType cl in widget.lastCu.Types) {
+							foreach (IType cl in widget.lastCu.Types) {
 								if (base.IsStopping)
 									return;
-								widget.AddClass (foldSegments, cl);
+								widget.AddClass (foldSegments, cl);
 							}
 							
 							foreach (FoldingRegion region in widget.lastCu.FoldingRegions) {
@@ -449,7 +387,7 @@
 											if (IsInsideMember (marker, commentRegion, type)) {
 												isInsideMember = true;
 												break;
-											}
+											}
 										}
 										marker.IsFolded = !isInsideMember;
 									}
@@ -457,7 +395,7 @@
 							}
 						}
 						widget.TextEditor.Document.UpdateFoldSegments (foldSegments);
-					}
+					}
 					
 					widget.UpdateAutocorTimer ();
 				} catch (Exception ex) {
@@ -569,21 +507,13 @@
 				StopParseInfoThread ();
 				
 				mainsw.ButtonPressEvent -= PrepareEvent;
-				classCombo.Changed -= ClassChanged;
-				membersCombo.Changed -= MemberChanged;
-				regionCombo.Changed -= RegionChanged;
 				
 				this.textEditor = null;
 				this.lastActiveEditor = null;
 				this.splittedTextEditor = null;
-<<<<<<< HEAD
+				view = null;
+				
 				ProjectDomService.CompilationUnitUpdated -= OnParseInformationChanged;
-=======
-				view = null;
-
-				IdeApp.Workspace.ParserDatabase.ParseInformationChanged -= UpdateClassBrowser;
-				IdeApp.Workspace.ParserDatabase.ParseInformationChanged -= OnParseInformationChanged;
->>>>>>> 385de6af
 			}			
 			base.OnDestroyed ();
 		}
