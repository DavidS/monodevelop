--- conflicted
+++ resolved
@@ -81,15 +81,9 @@
 			var dom = TypeSystemService.GetProjectContentWrapper (project);
 			if (dom == null)
 				return null;
-<<<<<<< HEAD
-			TypeSystemService.ForceUpdate (dom);
 			project.ReferenceAddedToProject += HandleDomReferencesUpdated;
 			project.ReferenceRemovedFromProject += HandleDomReferencesUpdated;
 			return GetProjectInfo (dom, lookinAssembly);
-=======
-			
-			return GetProjectInfo (dom);
->>>>>>> 2b0835b6
 		}
 		
 		public NSObjectProjectInfo GetProjectInfo (TypeSystemService.ProjectContentWrapper dom, IAssembly lookinAssembly = null)
