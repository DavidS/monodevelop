<Addin
        id = "Refactoring"
        namespace = "MonoDevelop"
        name = "Refactoring Support"
        author = "Mike Krüger"
        copyright = "X11"
        url = "http://www.monodevelop.com/"
        description = "Provides refactoring support to MonoDevelop"
        category = "IDE extensions"
<<<<<<< HEAD
        version = "2.9.2">
=======
        version = "2.8.8.1">
>>>>>>> 7d04f9e6

	<Runtime>
		<Import assembly = "MonoDevelop.Refactoring.dll"/>
	</Runtime>

	<Dependencies>
<<<<<<< HEAD
		<Addin id="Core" version="2.9.2"/>
		<Addin id="Ide" version="2.9.2"/>
		<Addin id="DesignerSupport" version="2.9.2"/>
		<Addin id="SourceEditor2" version="2.9.2"/>
=======
		<Addin id="Core" version="2.8.8.1"/>
		<Addin id="Ide" version="2.8.8.1"/>
		<Addin id="DesignerSupport" version="2.8.8.1"/>
		<Addin id="SourceEditor2" version="2.8.8.1"/>
>>>>>>> 7d04f9e6
	</Dependencies>
	
	<!-- Extension Points -->
	<ExtensionPoint path = "/MonoDevelop/Refactoring/Refactorings" name = "Refactorings">
		<ExtensionNode name="Class"/>
	</ExtensionPoint>
	
	<ExtensionPoint path = "/MonoDevelop/Refactoring/CodeGenerators" name = "Code Generators">
		<ExtensionNode name="Class"/>
	</ExtensionPoint>
	
	<ExtensionPoint path = "/MonoDevelop/Refactoring/ASTProvider" name = "ASTProviders">
		<ExtensionNode name="Class"/>
	</ExtensionPoint>
	
	<ExtensionPoint path = "/MonoDevelop/Refactoring/ContextActions" name = "ContextAction">
		<ExtensionNode name="Action" type ="MonoDevelop.ContextAction.ContextActionAddinNode"/>
	</ExtensionPoint>

	<ExtensionPoint path = "/MonoDevelop/Refactoring/Inspectors" name = "Inspector">
		<ExtensionNode name="Inspector" type ="MonoDevelop.Inspection.InspectorAddinNode"/>
	</ExtensionPoint>
	<!-- Extensions -->
	<Extension path = "/MonoDevelop/Refactoring/Refactorings">
	<!--
		<Class id="Rename" class = "MonoDevelop.Refactoring.Rename.RenameRefactoring" />
		<Class id="IntroduceConstant" class = "MonoDevelop.Refactoring.IntroduceConstant.IntroduceConstantRefactoring" />
		<Class id="CreateClass" class = "MonoDevelop.Refactoring.CreateClass.CreateClassCodeGenerator" />
		<Class id="CreateStruct" class = "MonoDevelop.Refactoring.CreateClass.CreateStructCodeGenerator" />
	-->
		<Class id="IntegrateTemporaryVariable" class = "MonoDevelop.Refactoring.IntegrateTemporaryVariable.IntegrateTemporaryVariableRefactoring" />
		<Class id="ImplementImplicit" class = "MonoDevelop.Refactoring.ImplementInterface.ImplementImplicit" />
		<Class id="ImplementExplicit" class = "MonoDevelop.Refactoring.ImplementInterface.ImplementExplicit" />
		<Class id="ImplementAbstract" class = "MonoDevelop.Refactoring.ImplementInterface.ImplementAbstractMembers" />
	</Extension>
	
	<Extension path = "/MonoDevelop/Refactoring/CodeGenerators">
		<Class class = "MonoDevelop.CodeGeneration.CreateConstructorGenerator" />
		<Class class = "MonoDevelop.CodeGeneration.OverrideMembersGenerator" />
		<Class class = "MonoDevelop.CodeGeneration.ToStringGenerator" />
		<Class class = "MonoDevelop.CodeGeneration.EqualityMembersGenerator" />
		<Class class = "MonoDevelop.CodeGeneration.WriteLineGenerator" />
	</Extension>
	
	<ExtensionNodeSet id="MonoDevelop.AnalysisCore.Rules">
		<ExtensionNode name="Category" type="MonoDevelop.Ide.Codons.CategoryNode">
			<ExtensionNodeSet id="MonoDevelop.AnalysisCore.Rules" />
		</ExtensionNode>
		<ExtensionNode name="Rule" type="MonoDevelop.AnalysisCore.Extensions.NamedAnalysisRuleAddinNode" />
		<ExtensionNode name="Adaptor" type="MonoDevelop.AnalysisCore.Extensions.AdaptorAnalysisRuleAddinNode" />
	</ExtensionNodeSet>
	
	<ExtensionPoint path = "/MonoDevelop/AnalysisCore/Rules" name = "Analysis Rules">
		<Description>Analysis rules.</Description>
		<ExtensionNodeSet id="MonoDevelop.AnalysisCore.Rules" />
	</ExtensionPoint>
	
	<ExtensionPoint path = "/MonoDevelop/AnalysisCore/Types" name = "Analysis rule input/output types">
		<Description>Analysis rule input/output types.</Description>
		<ExtensionNode name="Type" type="MonoDevelop.AnalysisCore.Extensions.AnalysisTypeExtensionNode" />
	</ExtensionPoint>
	
	<ExtensionPoint path = "/MonoDevelop/AnalysisCore/FixHandlers" name = "Fix handlers">
		<Description>Fix handlers. Classes must implement IAnalysisFixHandler.</Description>
		<ExtensionNode name="Handler" type="MonoDevelop.AnalysisCore.Extensions.FixHandlerExtensionNode" />
	</ExtensionPoint>

	<!-- Text editor integration -->
	<Extension path = "/MonoDevelop/Ide/TextEditorExtensions">
		<Class class = "MonoDevelop.AnalysisCore.Gui.ResultsEditorExtension" />
	</Extension>
	
	<Extension path = "/MonoDevelop/SourceEditor2/TooltipProviders">
		<Class id="AnalysisResults" class="MonoDevelop.AnalysisCore.Gui.ResultTooltipProvider" insertafter="Debug" />
	</Extension>
	
	<!-- RefactoryCommands -->
	<Extension path = "/MonoDevelop/Ide/Commands">
	
		<Category _name = "Code Navigation" id = "CodeNavigation">
		<Command id = "MonoDevelop.Refactoring.RefactoryCommands.GotoDeclaration"
					defaultHandler = "MonoDevelop.Refactoring.GotoDeclarationHandler"
					_label = "_Go to declaration" 
					shortcut = "F12"
					macShortcut = "Meta|D"/>
		<Command id = "MonoDevelop.Refactoring.RefactoryCommands.FindReferences"
					defaultHandler = "MonoDevelop.Refactoring.FindReferencesHandler"
					_label = "_Find references" 
					shortcut = "Shift|F12"
					macShortcut = "Shift|Meta|D"/>
		<Command id = "MonoDevelop.Refactoring.RefactoryCommands.FindDerivedClasses"
					defaultHandler = "MonoDevelop.Refactoring.FindDerivedClassesHandler"
					_label = "Find _derived classes" />
		</Category>
		
		<Category _name = "Refactoring" id = "Refactoring">
		<Command id = "MonoDevelop.Refactoring.RefactoryCommands.CurrentRefactoryOperations"
				defaultHandler = "MonoDevelop.Refactoring.CurrentRefactoryOperationsHandler"
				type="array"
				_label = "Refactory Operations" /> 
		
		<Command id = "MonoDevelop.CodeGeneration.CodeGenerationCommands.ShowCodeGenerationWindow"
				defaultHandler = "MonoDevelop.CodeGeneration.ShowCodeGenerationWindowHandler"
				_label = "S_how Code Generation Window" 
				shortcut = "Alt|Insert" />
		
		<Command id = "MonoDevelop.Refactoring.RefactoryCommands.IntroduceConstant"
					defaultHandler = "MonoDevelop.Refactoring.CreateMethod.IntroduceConstantHandler"
					_label = "_Introduce Constant..."/>
		
		<Command id = "MonoDevelop.Refactoring.RefactoryCommands.QuickFix"
					_label = "Quick fix..."
					shortcut = "Alt|Return"
					macShortcut = "Alt|Return" />
		
		<Command id = "MonoDevelop.Refactoring.RefactoryCommands.IntegrateTemporaryVariable"
					defaultHandler = "MonoDevelop.Refactoring.IntegrateTemporaryVariable.IntegrateTemporaryVariableHandler"
					_label = "Integrate Temporary Variable"
					shortcut = "Control|Alt|I" />
					
		<Command id = "MonoDevelop.Refactoring.RefactoryCommands.ImportSymbol"
					defaultHandler = "MonoDevelop.Refactoring.ImportSymbolHandler"
					_label = "Import Symbol..."
					shortcut = "Control|Alt|space"
					macShortcut = "Control|Alt|space" />
					
		</Category>
	</Extension>
	
	<Extension path = "/MonoDevelop/SourceEditor2/ContextMenu/Editor">
<!--		<SeparatorItem id = "OrganizeUsingsSeparator" />
		<ItemSet id = "OrganizeUsings" _label = "_Organize Usings">
			<CommandItem id = "MonoDevelop.Refactoring.RefactoryCommands.RemoveUnusedImports"/>
			<CommandItem id = "MonoDevelop.Refactoring.RefactoryCommands.SortImports"/>
			<CommandItem id = "MonoDevelop.Refactoring.RefactoryCommands.RemoveSortImports"/>
		</ItemSet>-->
		<ItemSet id = "Fix" _label = "Fix" autohide="true"
			insertafter="MonoDevelop.SourceEditor.SourceEditorCommands.MarkerOperations" insertbefore="MonoDevelop.Debugger.DebugCommands.ExpressionEvaluator">
			<CommandItem id = "MonoDevelop.AnalysisCore.AnalysisCommands.FixOperations" />
		</ItemSet>
	
	
		<CommandItem id = "MonoDevelop.Refactoring.RefactoryCommands.CurrentRefactoryOperations" insertafter="MonoDevelop.SourceEditor.SourceEditorCommands.MarkerOperations" insertbefore="MonoDevelop.Debugger.DebugCommands.ExpressionEvaluator"/>
-
		<CommandItem id = "MonoDevelop.CodeGeneration.CodeGenerationCommands.ShowCodeGenerationWindow"
		             insertafter="MonoDevelop.Ide.Commands.TextEditorCommands.ShowCodeTemplateWindow" />
	</Extension>
	
	<Extension path = "/MonoDevelop/Ide/TextEditorExtensions">
		<Class class = "MonoDevelop.Refactoring.Rename.RenameTextEditorExtension" />
		<Class class = "MonoDevelop.ContextAction.ContextActionEditorExtension" />
	</Extension>
	
	<Extension path = "/MonoDevelop/Ide/MainMenu/Edit">
		<CommandItem id = "MonoDevelop.CodeGeneration.CodeGenerationCommands.ShowCodeGenerationWindow"
		             insertafter="MonoDevelop.Ide.Commands.TextEditorCommands.ShowCodeTemplateWindow" />
	</Extension>
	
	<!-- Quick fix commands -->

	<Extension path = "/MonoDevelop/Ide/Commands/Refactoring">
		<Command id = "MonoDevelop.AnalysisCore.AnalysisCommands.FixOperations" type="array" 
			defaultHandler="MonoDevelop.AnalysisCore.FixOperationsHandler"
			_label = "Fixes" />
		<Command id = "MonoDevelop.AnalysisCore.AnalysisCommands.ShowFixes"
			defaultHandler="MonoDevelop.AnalysisCore.ShowFixesHandler"
			_label = "Show Fixes"
			_description="Shows a list of fixes for problems at the current location"
			macShortcut="Control|."
			shortcut = "Control|." />
	</Extension>
	
	<!-- Options panels -->
	
	<Extension path = "/MonoDevelop/Ide/GlobalOptionsDialog/SourceCode">
		<Section id = "C#" _label = "C#">
			<Section id = "Inspection" _label = "Code inspection" fill="true"
				class="MonoDevelop.Inspection.InspectionPanel"/>
			<Section id = "ContextActions" _label = "Context Actions" fill="true"
				class="MonoDevelop.ContextAction.ContextActionPanel"/>
		</Section>
	</Extension>
	
	<Extension path = "/MonoDevelop/Ide/GlobalOptionsDialog/Other">
		<Section id = "Analysis" _label = "Source Analysis" fill="true"
			class="MonoDevelop.AnalysisCore.Gui.AnalysisOptionsPanel"/>
	</Extension>
	
	<!-- Extensions to the addin points defined by this addin -->
	
	<Extension path = "/MonoDevelop/AnalysisCore/Types">
		<Type name="Document" class="MonoDevelop.Ide.Gui.Document" />
		<Type name="CompilationUnit" class="MonoDevelop.Projects.Dom.ICompilationUnit" />
	</Extension>
	
	<Extension path = "/MonoDevelop/AnalysisCore/Rules">
		<Adaptor func="MonoDevelop.AnalysisCore.Rules.Adapters.GetCompilationUnit"
			input="Document" output="CompilationUnit" />
		<Category _name="Design Guidelines" id="Design">
<!--			<Rule _name="Naming Conventions" input="CompilationUnit" 
				func="MonoDevelop.AnalysisCore.Rules.NamingConventions.ClassNaming" />-->
		</Category>
	</Extension>
	
	<Extension path = "/MonoDevelop/AnalysisCore/FixHandlers">
		<Handler fixName="RenameMember" class = "MonoDevelop.AnalysisCore.Fixes.RenameMemberHandler" />
		<Handler fixName="Generic" class = "MonoDevelop.AnalysisCore.Fixes.GenericFixHandler" />
	</Extension>
</Addin><|MERGE_RESOLUTION|>--- conflicted
+++ resolved
@@ -7,28 +7,17 @@
         url = "http://www.monodevelop.com/"
         description = "Provides refactoring support to MonoDevelop"
         category = "IDE extensions"
-<<<<<<< HEAD
         version = "2.9.2">
-=======
-        version = "2.8.8.1">
->>>>>>> 7d04f9e6
 
 	<Runtime>
 		<Import assembly = "MonoDevelop.Refactoring.dll"/>
 	</Runtime>
 
 	<Dependencies>
-<<<<<<< HEAD
 		<Addin id="Core" version="2.9.2"/>
 		<Addin id="Ide" version="2.9.2"/>
 		<Addin id="DesignerSupport" version="2.9.2"/>
 		<Addin id="SourceEditor2" version="2.9.2"/>
-=======
-		<Addin id="Core" version="2.8.8.1"/>
-		<Addin id="Ide" version="2.8.8.1"/>
-		<Addin id="DesignerSupport" version="2.8.8.1"/>
-		<Addin id="SourceEditor2" version="2.8.8.1"/>
->>>>>>> 7d04f9e6
 	</Dependencies>
 	
 	<!-- Extension Points -->
@@ -95,7 +84,7 @@
 		<Description>Fix handlers. Classes must implement IAnalysisFixHandler.</Description>
 		<ExtensionNode name="Handler" type="MonoDevelop.AnalysisCore.Extensions.FixHandlerExtensionNode" />
 	</ExtensionPoint>
-
+	
 	<!-- Text editor integration -->
 	<Extension path = "/MonoDevelop/Ide/TextEditorExtensions">
 		<Class class = "MonoDevelop.AnalysisCore.Gui.ResultsEditorExtension" />
