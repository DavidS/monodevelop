--- conflicted
+++ resolved
@@ -37,13 +37,7 @@
 
 namespace MonoDevelop.XmlEditor
 {
-<<<<<<< HEAD
-	
-	
 	public class XmlDocumentParser : ITypeSystemParser
-=======
-	public class XmlDocumentParser : AbstractParser
->>>>>>> 5bcd595f
 	{
 		ParsedDocument ITypeSystemParser.Parse (ICSharpCode.NRefactory.TypeSystem.IProjectContent projectContent, bool storeAst, string fileName, TextReader content)
 		{
