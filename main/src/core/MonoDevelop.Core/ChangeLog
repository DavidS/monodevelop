--- conflicted
+++ resolved
@@ -1,6 +1,3 @@
-<<<<<<< HEAD
-2009-03-05  Lluis Sanchez Gual  <lluis@novell.com>
-=======
 2009-03-19  Lluis Sanchez Gual  <lluis@novell.com>
 
 	* Makefile.am:
@@ -9,8 +6,7 @@
 	  Added new progress monitor which implements the most basic
 	  progress tracking functionality.
 
-2009-03-16  Mike Krüger  <mkrueger@novell.com>
->>>>>>> a4874707
+2009-03-05  Lluis Sanchez Gual  <lluis@novell.com>
 
 	* AssemblyInfo.cs:
 	* MonoDevelop.Core.addin.xml: Bump MD version.
