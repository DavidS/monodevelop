--- conflicted
+++ resolved
@@ -1,5 +1,3 @@
-<<<<<<< HEAD
-=======
 2008-09-04  Lluis Sanchez Gual <lluis@novell.com> 
 
 	* MonoDevelop.AddinAuthoring.NodeBuilders/AddinReferenceNodeBuilder.cs,
@@ -10,7 +8,6 @@
 	  MonoDevelop.AddinAuthoring.NodeBuilders/ReferencesFolderNodeBuilder.cs:
 	  Moved the extensible tree view to its own directory.
 
->>>>>>> 1ada6278
 2008-08-21  Lluis Sanchez Gual <lluis@novell.com> 
 
 	* MonoDevelop.AddinAuthoring/NodeSetEditorWidget.cs,
