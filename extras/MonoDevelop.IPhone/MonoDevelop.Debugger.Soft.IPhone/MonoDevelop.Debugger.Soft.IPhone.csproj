--- conflicted
+++ resolved
@@ -78,22 +78,9 @@
       <SpecificVersion>False</SpecificVersion>
       <HintPath>..\..\..\main\src\addins\MonoDevelop.Debugger.Soft\MonoDevelop.Debugger.Soft\Mono.Debugger.Soft.dll</HintPath>
     </Reference>
-<<<<<<< HEAD
-=======
-    <Reference Include="Mono.Debugging.Soft, Version=0.0.0.0, Culture=neutral, PublicKeyToken=889ced0135e7a3f3">
-      <SpecificVersion>False</SpecificVersion>
-      <HintPath>..\..\..\main\build\AddIns\MonoDevelop.Debugger.Soft\Mono.Debugging.Soft.dll</HintPath>
-      <Private>False</Private>
-    </Reference>
-    <Reference Include="Mono.Debugging, Version=0.0.0.0, Culture=neutral, PublicKeyToken=777769bbe9a538f6">
-      <SpecificVersion>False</SpecificVersion>
-      <HintPath>..\..\..\main\build\bin\Mono.Debugging.dll</HintPath>
-      <Private>False</Private>
-    </Reference>
     <Reference Include="MonoDevelop.AspNet, Version=2.2.0.0, Culture=neutral">
       <Package>monodevelop-core-addins</Package>
     </Reference>
->>>>>>> 0759c0fa
   </ItemGroup>
   <ItemGroup>
     <EmbeddedResource Include="Manifest.addin.xml">
