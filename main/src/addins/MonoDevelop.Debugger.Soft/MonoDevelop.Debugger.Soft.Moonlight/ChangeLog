<<<<<<< HEAD
=======
2009-11-16  Michael Hutchinson  <mhutchinson@novell.com>

	* MoonlightSoftDebuggerEngine.cs: Fix OS check.

>>>>>>> 899de6a5
2009-11-13  Michael Hutchinson  <mhutchinson@novell.com>

	* MoonlightSoftDebuggerEngine.cs:
	* MoonlightSoftDebuggerSession.cs: Track AppName API, and fix
	  the moonlight app name.

2009-11-12  Geoff Norton  <gnorton@novell.com>

	* MoonlightSoftDebuggerEngine.cs: Dont try to hook up a 
	Console output.
	* MoonlightSoftDebuggerSession.cs: UseShellExecute = false is
	required to redirect the stdout and stderr.  Don't try to 
	Kill an exited process.  Fix a typo in Substring

2009-11-10  Michael Hutchinson  <mhutchinson@novell.com>

	* MoonlightSoftDebuggerEngine.cs:
	* MoonlightSoftDebuggerSession.cs: First stab at implementing
	  the Moonlight debug session.

2009-11-09  Michael Hutchinson  <mhutchinson@novell.com>

	* MonoDevelop.Debugger.Soft.Moonlight.csproj: Add makefiles to
	  project files.

2009-11-09  Michael Hutchinson  <mhutchinson@novell.com>

	* MonoDevelop.Debugger.Soft.Moonlight.csproj: Don't local-copy
	  project refs.

2009-11-09  Michael Hutchinson  <mhutchinson@novell.com>

	* Makefile.am:
	* MonoDevelop.Debugger.Soft.Moonlight.csproj: Wire the soft
	  debug addin into the build.

2009-11-09  Michael Hutchinson  <mhutchinson@novell.com>

	* MonoDevelop.Debugger.Soft.Moonlight.csproj: Moved soft debug
	  addin from extras.

2009-11-09  Michael Hutchinson  <mhutchinson@novell.com>

	* MonoDevelop.Debugger.Soft.Moonlight.csproj: Updated.
<|MERGE_RESOLUTION|>--- conflicted
+++ resolved
@@ -1,10 +1,7 @@
-<<<<<<< HEAD
-=======
 2009-11-16  Michael Hutchinson  <mhutchinson@novell.com>
 
 	* MoonlightSoftDebuggerEngine.cs: Fix OS check.
 
->>>>>>> 899de6a5
 2009-11-13  Michael Hutchinson  <mhutchinson@novell.com>
 
 	* MoonlightSoftDebuggerEngine.cs:
